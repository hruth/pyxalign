--- conflicted
+++ resolved
@@ -49,12 +49,9 @@
 [tool.ruff]
 line-length = 100
 target-version = "py313"
-<<<<<<< HEAD
 
 # Enable the unused import rule (F401)
 select = ["F401"]  # Or use ["F"] for all pyflakes rules
-=======
->>>>>>> cef9ac31
 
 # Automatically fix issues when possible
 fix = true
@@ -70,13 +67,13 @@
 
 [tool.ruff.format]
 docstring-code-format = true
-docstring-code-line-length = 79
+docstring-code-line-length = 72
 [tool.setuptools.package-data]
 "pyxalign" = ["py.typed"]
 
 [tool.docformatter]
 recursive = true
-wrap-summaries = 79
+wrap-summaries = 72
 wrap-descriptions = 72
 blank = true
 
