--- conflicted
+++ resolved
@@ -360,52 +360,48 @@
         a = int(padding / 2)
         masks_out = masks_out[:, a:-a, a:-a]
 
-<<<<<<< HEAD
     return masks_out
 
 
-class IlluminationMapMaskBuilder:
-    """
-    Class for building mask from the illumination map.
-    """
-
-    def get_mask_base(
-        self,
-        probe: np.ndarray,
-        positions: list[np.ndarray],
-        projections: np.ndarray,
-        use_fourier: bool = True,
-    ):
-        # The base for building the mask is the illumination map
-        if use_fourier:
-            self.masks = place_patches_fourier_batch(projections.shape, probe, positions)
-        else:
-            for i in range(len(positions)):
-                self.masks = np.zeros_like(projections, dtype=r_type)
-                get_illumination_map(self.masks[i], probe, positions[i])
-
-    def set_mask_threshold_interactively(self, projections: np.ndarray) -> float:
-        # temporary bugfix: all windows need to be closed or else app.exec_() will 
-        # hang indefinitely. I am putting this temporary solution (which I don't like
-        # very much) in place, because any changes will be overwritten once merged with
-        # interactive_pma_gui anyway.
-        app = QApplication.instance() or QApplication([])
-        app.closeAllWindows()
-
-        # Use interactivity to decide mask threshold"
-        self.threshold_selector = illum_map_threshold_plotter(
-            self.masks, projections, init_thresh=0.01
-        )
-        self.threshold_selector.show()
-
-        app.exec_()
-        threshold = self.threshold_selector.threshold
-        return threshold
-
-    def clip_masks(self, thresh: Optional[float] = None):
-        clip_idx = self.masks > thresh
-        self.masks[:] = 0
-        self.masks[clip_idx] = 1
-=======
-    return masks_out
->>>>>>> 0225a082
+# class IlluminationMapMaskBuilder:
+#     """
+#     Class for building mask from the illumination map.
+#     """
+
+#     def get_mask_base(
+#         self,
+#         probe: np.ndarray,
+#         positions: list[np.ndarray],
+#         projections: np.ndarray,
+#         use_fourier: bool = True,
+#     ):
+#         # The base for building the mask is the illumination map
+#         if use_fourier:
+#             self.masks = place_patches_fourier_batch(projections.shape, probe, positions)
+#         else:
+#             for i in range(len(positions)):
+#                 self.masks = np.zeros_like(projections, dtype=r_type)
+#                 get_illumination_map(self.masks[i], probe, positions[i])
+
+#     def set_mask_threshold_interactively(self, projections: np.ndarray) -> float:
+#         # temporary bugfix: all windows need to be closed or else app.exec_() will 
+#         # hang indefinitely. I am putting this temporary solution (which I don't like
+#         # very much) in place, because any changes will be overwritten once merged with
+#         # interactive_pma_gui anyway.
+#         app = QApplication.instance() or QApplication([])
+#         app.closeAllWindows()
+
+#         # Use interactivity to decide mask threshold"
+#         self.threshold_selector = illum_map_threshold_plotter(
+#             self.masks, projections, init_thresh=0.01
+#         )
+#         self.threshold_selector.show()
+
+#         app.exec_()
+#         threshold = self.threshold_selector.threshold
+#         return threshold
+
+#     def clip_masks(self, thresh: Optional[float] = None):
+#         clip_idx = self.masks > thresh
+#         self.masks[:] = 0
+#         self.masks[clip_idx] = 1