--- conflicted
+++ resolved
@@ -16,17 +16,11 @@
 from pyxalign.api.options.task import AlignmentTaskOptions
 from pyxalign.api import enums
 from pyxalign.api.types import r_type
-<<<<<<< HEAD
 from pyxalign.io.load import load_ptycho_projections
-=======
-from pyxalign.io.load import load_projections
->>>>>>> 0225a082
 from pyxalign.io.save import save_generic_data_structure_to_h5
 from pyxalign.io.utils import load_options
 from pyxalign.plotting.interactive.projection_matching import ProjectionMatchingViewer
 from pyxalign.timing.timer_utils import clear_timer_globals
-# from pyxalign.plotting.interactive.task import TaskViewer # causes circular imports
-
 # from pyxalign.plotting.interactive.task import TaskViewer # causes circular imports
 import pyxalign.plotting.interactive.task as task_viewer
 import pyxalign.interactions.pma_runner as pma_runner
@@ -86,13 +80,9 @@
         return shift
 
     def get_projection_matching_shift(
-<<<<<<< HEAD
-        self, initial_shift: Optional[np.ndarray] = None
-=======
         self,
         initial_shift: Optional[np.ndarray] = None,
         options: Optional[ProjectionMatchingOptions] = None,
->>>>>>> 0225a082
     ) -> np.ndarray:
         # clear existing astra objects
         if self.pma_object is not None:
@@ -181,19 +171,11 @@
             save_generic_data_structure_to_h5(self.options, h5_obj.create_group("options"))
             print(f"task saved to {h5_obj.file.filename}{h5_obj.name}")
 
-<<<<<<< HEAD
     # def launch_viewer(self) -> QApplication:
     #     app = QApplication.instance() or QApplication([])
     #     self.gui = TaskViewer(self)
     #     self.gui.show()
     #     return app
-=======
-    def launch_viewer(self) -> QApplication:
-        app = QApplication.instance() or QApplication([])
-        self.gui = task_viewer.TaskViewer(self)
-        self.gui.show()
-        return app
->>>>>>> 0225a082
 
 
 def run_projection_matching(
@@ -221,11 +203,7 @@
 
     with h5py.File(file_path, "r") as h5_obj:
         # Load projections
-<<<<<<< HEAD
         loaded_projections = load_ptycho_projections(h5_obj, exclude)
-=======
-        loaded_projections = load_projections(h5_obj, exclude)
->>>>>>> 0225a082
 
         # Insert projections into task along with saved task options
         task = LaminographyAlignmentTask(
