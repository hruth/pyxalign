from multiprocessing import Value
from typing import List, Optional, Sequence, Union
import numpy as np
import copy
import h5py
import matplotlib.pyplot as plt
from PyQt5.QtWidgets import QApplication
from pyxalign.alignment.utils import (
    get_center_of_rotation_from_different_resolution_alignment,
    get_shift_from_different_resolution_alignment,
)
from pyxalign.api.constants import divisor
from pyxalign.api.options.plotting import PlotDataOptions
from pyxalign.estimate_center import (
    estimate_center_of_rotation,
    CenterOfRotationEstimateResults,
    format_coordinate_options,
    plot_coordinate_search_points,
)
from pyxalign.api import enums
from pyxalign.api.options.alignment import AlignmentOptions
from pyxalign.api.options.device import DeviceOptions
from pyxalign.api.options import ProjectionViewerOptions

from pyxalign.api.options.projections import (
    EstimateCenterOptions,
    ProjectionOptions,
    ProjectionTransformOptions,
)
from pyxalign.api.options.transform import (
    CropOptions,
    PadOptions,
    RotationOptions,
    ShearOptions,
    ShiftOptions,
    UpsampleOptions,
    DownsampleOptions,
)
import pyxalign.gpu_utils as gpu_utils
from pyxalign.gpu_wrapper import device_handling_wrapper
from pyxalign.data_structures.volume import Volume
from pyxalign.interactions.mask import ThresholdSelector, build_masks_from_threshold
from pyxalign.io.utils import load_list_of_arrays
from pyxalign.io.save import save_generic_data_structure_to_h5

from pyxalign.mask import estimate_reliability_region_mask, blur_masks#, IlluminationMapMaskBuilder
from pyxalign.model_functions import symmetric_gaussian_2d
from pyxalign.plotting.interactive.arrays import ProjectionViewer
from pyxalign.plotting.interactive.launchers import launch_projection_viewer
import pyxalign.plotting.plotters as plotters
from pyxalign.style.text import ordinal
from pyxalign.timing.timer_utils import timer, clear_timer_globals
from pyxalign.transformations.classes import (
    Downsampler,
    Rotator,
    Shearer,
    Shifter,
    Upsampler,
    Cropper,
    Padder,
)
from pyxalign.transformations.functions import (
    image_shift_fft,
    rotate_positions,
    shear_positions,
    will_rotation_flip_aspect_ratio,
)
from pyxalign.transformations.helpers import is_array_real
from pyxalign.unwrap import unwrap_phase
from pyxalign.data_structures.positions import ProbePositions
from pyxalign.api.types import ArrayType, r_type
from pyxalign.transformations.helpers import round_to_divisor
from pyxalign.api.constants import divisor


class TransformTracker:
    def __init__(
        self,
        rotation: r_type = 0,
        shear: r_type = 0,
        crop=None,
        downsample: int = 1,
    ):
        self.rotation = rotation
        self.shear = shear
        self.crop = crop
        self.scale = downsample

    def update_rotation(self, angle: r_type):
        self.rotation += angle

    def update_shear(self, angle: r_type):
        self.shear += angle

    def update_crop(self, crop_options: CropOptions):
        pass

    def update_downsample(self, scale: int):
        self.scale *= scale


class Projections:
    @timer()
    def __init__(
        self,
        *,
        projections: np.ndarray,
        angles: np.ndarray,
        options: ProjectionOptions,
        scan_numbers: Optional[np.ndarray] = None,
        probe_positions: Optional[list[np.ndarray]] = None,
        center_of_rotation: Optional[np.ndarray] = None,
        masks: Optional[np.ndarray] = None,
        probe: Optional[np.ndarray] = None,
        skip_pre_processing: bool = False,
        add_center_offset_to_positions: bool = True,
        shift_manager: Optional["ShiftManager"] = None,
        transform_tracker: Optional[TransformTracker] = None,
        pin_arrays: bool = False,
        file_paths: Optional[list[str]] = None,
    ):
        self.options = options
        self.file_paths = file_paths
        self.angles = np.array(angles, dtype=r_type)
        self.data = projections
        self.masks = masks
        if pin_arrays:
            self.pin_arrays()
        self.probe = probe
        if scan_numbers is not None:
            self.scan_numbers = np.array(scan_numbers, dtype=int)
        else:
            self.scan_numbers = np.arange(0, len(projections), dtype=int)
        if probe_positions is not None:
            if add_center_offset_to_positions:
                center_pixel = np.array(self.data.shape[1:]) / 2
            else:
                center_pixel = np.array([0, 0])
            self.probe_positions = ProbePositions(
                positions=probe_positions, center_pixel=center_pixel
            )
        else:
            self.probe_positions = None
        if center_of_rotation is None:
            self.center_of_rotation = np.array(self.data.shape[1:], dtype=r_type) / 2
        else:
            self.center_of_rotation = np.array(center_of_rotation, dtype=r_type)
        # Initialize tracker for recording all transformations that have
        # been applied to the projections array
        if transform_tracker is None:
            self.transform_tracker = TransformTracker()
        else:
            self.transform_tracker = transform_tracker
        # self.pixel_size = self.options.experiment.pixel_size * self.transform_tracker.downsample
        # Apply input processing tasks (i.e. rotation, shear, downsampling, etc)
        # to projections array
        if not skip_pre_processing:
            self.transform_projections(self.options.input_processing)
        # Initialize manager for storing and applying shifts to the projections
        if shift_manager is not None:
            self.shift_manager = copy.deepcopy(shift_manager)
        else:
            self.shift_manager = ShiftManager(self.n_projections)

        # Initialize other quantities
        # self.mask_builder: IlluminationMapMaskBuilder = None
        self.dropped_scan_numbers = []
        # Run initialization code specific to the projection type (i.e. PhaseProjections
        # or complex projections)
        self._post_init()

    @property
    def pixel_size(self):
        return self.options.experiment.pixel_size * self.transform_tracker.scale

    @timer()
    def transform_projections(
        self,
        options: ProjectionTransformOptions,
    ):
        # Transform the projections in the proper order
        if options.crop is not None:
            self.crop_projections(options.crop)
        if options.downsample is not None:
            self.downsample_projections(
                options.downsample,
                options.mask_downsample_type,
                options.mask_downsample_use_gaussian_filter,
            )
        if options.rotation is not None:
            self.rotate_projections(options.rotation)
        if options.shear is not None:
            self.shear_projections(options.shear)

    @timer()
    def crop_projections(self, options: CropOptions):
        if options.enabled:
            pre_crop_dims = np.array(self.data.shape[1:])
            self.data = Cropper(options).run(self.data)
            if self.masks is not None:
                self.masks = Cropper(options).run(self.masks)
            if self.probe_positions is not None:
                self.probe_positions.crop_positions(
                    x_max=self.data.shape[2], y_max=self.data.shape[1]
                )
            self.transform_tracker.update_crop(options)
            # To do: update this to work properly when the
            # center is shifted too!
            new_dims = np.array(self.data.shape[1:])
            shift = (new_dims - pre_crop_dims) / 2 - np.array(
                [options.vertical_offset, options.horizontal_offset]
            )
            self.center_of_rotation = self.center_of_rotation + shift
            # Shift position accordingly
            if self.probe_positions is not None:
                self.probe_positions.shift_positions(
                    shift=shift[::-1][None].repeat(self.n_projections, axis=0)
                )

    @timer()
    def pad_projections(self, options: PadOptions):
        if options.enabled:
            pre_crop_dims = np.array(self.data.shape[1:])
            self.data = Padder(options).run(self.data)
            if self.masks is not None:
                mask_options = copy.deepcopy(options)
                mask_options.pad_value = 0
                self.masks = Padder(mask_options).run(self.masks)
            # Update center of rotation and probe positions
            new_dims = np.array(self.data.shape[1:])
            shift = (new_dims - pre_crop_dims) / 2
            self.center_of_rotation = self.center_of_rotation + shift
            if self.probe_positions is not None:
                self.probe_positions.shift_positions(
                    shift=shift[::-1][None].repeat(self.n_projections, axis=0)
                )

    @timer()
    def downsample_projections(
        self,
        options: DownsampleOptions,
        mask_downsample_type: enums.DownsampleType,
        mask_downsample_use_gaussian_filter: bool,
    ):
        if options.enabled:
            self.data = Downsampler(options).run(self.data)
            if self.masks is not None:
                mask_options = copy.deepcopy(options)
                mask_options.type = mask_downsample_type
                mask_options.use_gaussian_filter = mask_downsample_use_gaussian_filter
                self.masks = Downsampler(mask_options).run(self.masks)
            # Update center of rotation
            self.center_of_rotation = self.center_of_rotation / options.scale
            # Update probe positions
            if self.probe_positions is not None:
                self.probe_positions.rescale_positions(options.scale)
            # Downsample probe
            if self.probe is not None:
                self.probe = self.probe[:: options.scale, :: options.scale]
            self.transform_tracker.update_downsample(options.scale)

    @timer()
    def rotate_projections(
        self, options: RotationOptions, apply_to_center_of_rotation: bool = True
    ):
        # Note: the fourier rotation that is used for masks will likely
        # be an issue. A new method needs to be implemented.
        if options.enabled and options.angle != 0:
            center_pixel = np.array(self.data.shape[1:]) / 2
            data_aspect_ratio_changes = will_rotation_flip_aspect_ratio(options.angle)
            if not data_aspect_ratio_changes:
                Rotator(options).run(self.data, pinned_results=self.data)
                if self.masks is not None:
                    Rotator(options).run(self.masks, pinned_results=self.masks)
                # Update probe positions
                if self.probe_positions is not None:
                    self.probe_positions.rotate_positions(
                        angle=options.angle,
                        center_pixel=center_pixel,
                    )
                if apply_to_center_of_rotation:
                    # Update center of rotation
                    self.center_of_rotation = rotate_positions(
                        self.center_of_rotation, options.angle, center_pixel
                    )
            else:
                # If projections are already pinned, create a new pinned array
                # at the new aspect ratio
                if gpu_utils.is_pinned(self.data):
                    # Note: for very large arrays where pinned memory
                    # needs to be carefully managed, this may cause
                    # problems since you are temporarily doubling the
                    # amount of pinned memory.
                    pinned_array = gpu_utils.create_empty_pinned_array(
                        shape=(self.n_projections, *self.size[::-1]),
                        dtype=self.data.dtype,
                    )
                    self.data = Rotator(options).run(self.data, pinned_results=pinned_array)
                else:
                    self.data = Rotator(options).run(self.data)
                # Do the same procedure for the masks
                if self.masks is not None:
                    if gpu_utils.is_pinned(self.masks):
                        pinned_array = gpu_utils.create_empty_pinned_array(
                            shape=(self.n_projections, *self.size),
                            dtype=self.masks.dtype,
                        )
                        self.masks = Rotator(options).run(self.masks, pinned_results=pinned_array)
                    else:
                        self.masks = Rotator(options).run(self.masks)

                new_center_pixel = np.array(self.data.shape[1:]) / 2
                # Update probe positions
                if self.probe_positions is not None:
                    self.probe_positions.rotate_positions(
                        angle=options.angle,
                        center_pixel=center_pixel,
                        new_center_pixel=new_center_pixel,
                    )
                if apply_to_center_of_rotation:
                    # Update center of rotation
                    self.center_of_rotation = rotate_positions(
                        self.center_of_rotation,
                        options.angle,
                        center_pixel,
                        new_center=new_center_pixel,
                    )
            self.transform_tracker.update_rotation(options.angle)
            # To do: insert code for updating center of rotation

    @timer()
    def shear_projections(self, options: ShearOptions, apply_to_center_of_rotation: bool = True):
        if options.enabled and options.angle != 0:
            Shearer(options).run(self.data, pinned_results=self.data)
            if self.masks is not None:
                # Will probably be wrong without fixes
                self.masks = Shearer(options).run(self.masks)
                self.masks[self.masks > 0.5] = 1
                self.masks[self.masks < 0.5] = 0

            center_pixel = np.array(self.data.shape[1:]) / 2
            if self.probe_positions is not None:
                self.probe_positions.shear_positions(
                    angle=options.angle,
                    center_pixel=center_pixel,
                )
            if apply_to_center_of_rotation:
                self.center_of_rotation = shear_positions(
                    self.center_of_rotation, options.angle, center_pixel, axis=1
                )
            self.transform_tracker.update_shear(options.angle)

    def center_projections(self):
        # Shift projections so that center of rotation is in center of image
        shift = np.round(np.array(self.size) / 2 - self.center_of_rotation)
        self.center_of_rotation = self.center_of_rotation + shift
        shift = shift[::-1][None].repeat(self.n_projections, 0)
        shifter_function = Shifter(ShiftOptions(type=enums.ShiftType.CIRC, enabled=True))
        self.data = shifter_function.run(self.data, shift)
        if self.masks is not None:
            self.masks = shifter_function.run(self.masks, shift)
        if self.probe_positions is not None:
            self.probe_positions.shift_positions(shift)

    # @timer()
    # def setup_masks_from_probe_positions(self):
    #     if self.probe is None or self.probe_positions is None:
    #         raise Exception(
    #             "The Projections object must have probe_positions and "
    #             + "probe attribute to run create_mask_from_probe_positions!"
    #         )
    #     self.mask_builder = IlluminationMapMaskBuilder()
    #     self.mask_builder.get_mask_base(self.probe, self.probe_positions.data, self.data)
    #     # Set threshold value for building masks
    #     self.mask_builder.set_mask_threshold_interactively(self.data)
    #     # Build the masks
    #     self.get_masks_from_probe_positions()

    @timer()
    def get_masks_from_probe_positions(
        self, threshold: Optional[float] = None, delete_mask_builder: bool = True
    ):  
        if threshold is not None:
            self.masks = build_masks_from_threshold(
                self.data.shape, self.probe, self.probe_positions.data, threshold
            )
            return

        if QApplication.instance() is None:
            app = QApplication.instance() or QApplication([])
        else:
            app = None

        mask_builder = ThresholdSelector(
            self.data,
            self.probe,
            self.probe_positions.data,
        )
        mask_builder.show()
        if app is not None:
            app.exec_()
        self.masks = mask_builder.masks
        print("masks built")

        # """
        # Do one of the following:
        # 1) Run `setup_masks_from_probe_positions` first
        # 2) Provide the threshold input, above which to set the illumination map to 1
        # """
        # # if self.mask_builder is None and threshold is None:
        # # raise Exception
        # if threshold is None:
        #     # set threshold interactively
        #     if self.probe is None or self.probe_positions is None:
        #         raise Exception(
        #             "The Projections object must have probe_positions and "
        #             + "probe attribute to run create_mask_from_probe_positions!"
        #         )
        #     self.mask_builder = IlluminationMapMaskBuilder()
        #     self.mask_builder.get_mask_base(
        #         self.probe, self.probe_positions.data, self.data, use_fourier=True
        #     )
        #     # Set threshold value for building masks
        #     threshold = self.mask_builder.set_mask_threshold_interactively(self.data)
        #     self.mask_builder.clip_masks(threshold)
        # else:
        #     self.mask_builder = IlluminationMapMaskBuilder()
        #     self.mask_builder.get_mask_base(
        #         self.probe, self.probe_positions.data, self.data, use_fourier=True
        #     )
        #     self.mask_builder.clip_masks(threshold)
        # # else:
        # # self.mask_builder.clip_masks()
        # self.masks = self.mask_builder.masks

        # if delete_mask_builder:
        #     self.mask_builder = None

    def drop_projections(self, remove_scans: list[int], repin_array: bool = False):
        "Permanently remove specific projections from object"
        # keep_idx = [i for i in range(0, self.n_projections) if i not in remove_idx]
        # self.dropped_scan_numbers += self.scan_numbers[remove_idx].tolist()
        if not hasattr(remove_scans, "__len__"):
            raise TypeError("Input argument `remove_scans` should be a list of integers")
        if isinstance(remove_scans, np.ndarray):
            remove_scans = list(remove_scans)
        keep_idx = [i for i, scan in enumerate(self.scan_numbers) if scan not in remove_scans]
        # self.dropped_scan_numbers += remove_scans
        self.dropped_scan_numbers += [scan for scan in remove_scans if scan in self.scan_numbers]

        def return_modified_array(arr, repin_array: bool):
            if gpu_utils.is_pinned(self.data) and repin_array:
                # Repin data if it was already pinned
                arr = gpu_utils.pin_memory(arr[keep_idx])
            else:
                arr = arr[keep_idx]
            return arr

        # Remove projections
        self.data = return_modified_array(self.data, repin_array)
        # Update all other relevant arrays
        if self.masks is not None:
            self.masks = return_modified_array(self.masks, repin_array)
        if self.probe_positions is not None:
            self.probe_positions.data = [self.probe_positions.data[i] for i in keep_idx]
        self.angles = self.angles[keep_idx]
        self.scan_numbers = self.scan_numbers[keep_idx]
        if self.file_paths is not None:
            self.file_paths = [self.file_paths[i] for i in keep_idx]

        # Update the past shifts and staged shift
        self.shift_manager.staged_shift = self.shift_manager.staged_shift[keep_idx]
        for i, shift in enumerate(self.shift_manager.past_shifts):
            self.shift_manager.past_shifts[i] = self.shift_manager.past_shifts[i][keep_idx]

    @property
    def n_projections(self) -> int:
        return self.data.__len__()

    @property
    def reconstructed_object_dimensions(self) -> np.ndarray:
        sample_thickness = self.options.experiment.sample_thickness
        # calculate volume size
        n_lateral_pixels = self.data.shape[2]
        if self.options.volume_width.use_custom_width:
            n_lateral_pixels *= self.options.volume_width.multiplier
        n_pix = np.array([n_lateral_pixels, n_lateral_pixels, sample_thickness / self.pixel_size])
        # n_pix = round_to_divisor(n_pix, "ceil", divisor)
        return np.ceil(n_pix).astype(int)

    @property
    def size(self):
        return self.data.shape[1:]

    def _post_init(self):
        "For running children specific code after instantiation"
        pass

    def pin_arrays(self):
        self.data = gpu_utils.pin_memory(self.data)
        if self.masks is not None:
            self.masks = gpu_utils.pin_memory(self.masks)

    def apply_staged_shift(self, device_options: Optional[DeviceOptions] = None):
        if self.probe_positions is not None:
            self.probe_positions.shift_positions(self.shift_manager.staged_shift)
        self.shift_manager.apply_staged_shift(
            images=self.data,
            masks=self.masks,
            device_options=device_options,
        )

    def undo_last_shift(self, device_options: Optional[DeviceOptions] = None):
        if len(self.shift_manager.past_shifts) == 0:
            print("There is no shift to undo!")
            return
        if self.probe_positions is not None:
            self.probe_positions.shift_positions(-self.shift_manager.past_shifts[-1])
        self.shift_manager.undo_last_shift(
            images=self.data,
            masks=self.masks,
            device_options=device_options,
        )

    def plot_projections(self, process_function: callable = lambda x: x):
        plotters.make_image_slider_plot(process_function(self.data))

    def plot_shifted_projections(self, shift: np.ndarray, process_function: callable = lambda x: x):
        "Plot the shifted projections using the shift that was passed in."
        plotters.make_image_slider_plot(process_function(image_shift_fft(self.data, shift)))

    def plot_sum_of_projections(
        self, process_function: callable = lambda x: x, show_cor: bool = False
    ):
        plt.imshow(process_function(self.data).sum(0))
        if show_cor:
            plt.plot(
                self.center_of_rotation[1],
                self.center_of_rotation[0],
                "*",
                color="red",
                markersize=10,
                markeredgecolor="black",
            )
        plt.show()

    def get_masks(self, enable_plotting: bool = False):
        mask_options = self.options.mask
        downsample_options = self.options.mask.downsample
        if downsample_options.enabled:
            mask_options = copy.deepcopy(mask_options)
            scale = downsample_options.scale
            mask_options.binary_close_coefficient = mask_options.binary_close_coefficient / scale
            mask_options.binary_erode_coefficient = mask_options.binary_erode_coefficient / scale
            mask_options.fill = mask_options.fill / scale
        else:
            mask_options = mask_options
        # Calculate masks
        self.masks = estimate_reliability_region_mask(
            images=Downsampler(self.options.mask.downsample).run(self.data),
            options=mask_options,
            enable_plotting=enable_plotting,
        )
        # Upsample results
        # Keep on CPU for now -- can add upsampling device options later if needed
        upsample_options = UpsampleOptions(
            scale=downsample_options.scale, enabled=downsample_options.enabled
        )
        self.masks = Upsampler(upsample_options).run(self.masks)
        # return Upsampler(upsample_options).run(self.masks)

    def blur_masks(
        self, kernel_sigma: int, use_gpu: bool = False, masks: Optional[np.ndarray] = None
    ):
        if masks is None:
            masks = self.masks
        return blur_masks(masks, kernel_sigma, use_gpu)

    def show_center_of_rotation(
        self,
        plot_sum_of_projections: bool = True,
        proj_idx: int = 0,
        center_of_rotation: Optional[tuple] = None,
        process_func: Optional[callable] = None,
        show_plot: bool = True,
    ):
        if center_of_rotation is None:
            center_of_rotation = self.center_of_rotation

        if process_func is None:
            if is_array_real(self.data):
                process_func = lambda x: x
            else:
                process_func = np.angle

        if plot_sum_of_projections:
            image = process_func(self.data).sum(0)
        else:
            image = process_func(self.data[proj_idx])

        plt.imshow(image, cmap="bone")
        plt.plot(center_of_rotation[1], center_of_rotation[0], ".m", label="Center of Rotation")
        plt.title(f"Center of Rotation\n(x={center_of_rotation[1]}, y={center_of_rotation[0]})")
        plt.legend()
        if show_plot:
            plt.show()

    def plot_data(
        self,
        options: PlotDataOptions = None,
        title_string: Optional[str] = None,
        plot_sum: bool = False,
        show_plot: bool = True,
    ):
        if options is None:
            options = PlotDataOptions()
        else:
            options = copy.deepcopy(options)

        if np.issubdtype(self.data.dtype, np.complexfloating) and options.process_func is None:
            print("process_func not provided, defaulting to plotting angle of complex projections")
            options.process_func = enums.ProcessFunc.ANGLE

        if options.index is None:
            options.index = 0

        if plot_sum:
            projection_data = self.data.sum(0, keepdims=True)
        else:
            projection_data = self.data

        full_title = f"Projection {options.index}"
        if title_string is not None:
            full_title = title_string + "\n" + full_title
        plt.title(full_title)

        plotters.plot_slice_of_3D_array(
            projection_data,
            options,
            self.pixel_size,
            show_plot=show_plot,
        )

    def plot_shift(
        self,
        shift_type: enums.ShiftManagerMemberType,
        title: Optional[str] = None,
        plot_kwargs: dict = {},
    ):
        """Plot different kinds of shifts stored in the ShiftManager object.

        Args:
            shift_type (ShiftManagerMemberType): The type of shift to plot. Can be entered as the
            strings `"applied_shift_total"`, `"applied_shift_seperate"`, or `"staged_shift"`.
            title (str): If included, `title` will override the default titling.

        """

        # Use the shift specified by the user
        shifts_to_plot = []
        default_titles = []
        if shift_type == enums.ShiftManagerMemberType.APPLIED_SHIFT_TOTAL:
            shifts_to_plot += [np.sum(self.shift_manager.past_shifts, 0)]
            default_titles += ["Total Applied Shift"]
        elif shift_type == enums.ShiftManagerMemberType.APPLIED_SHIFT_SEPERATE:
            for i, shift in enumerate(self.shift_manager.past_shifts):
                shifts_to_plot += [shift]
                default_titles += [f"{ordinal(i + 1)} Applied Shift"]
        elif shift_type == enums.ShiftManagerMemberType.STAGED_SHIFT:
            shifts_to_plot += [self.shift_manager.staged_shift]
            default_titles += ["Staged Shift"]

        # plot the shift(s)
        for i, shift in enumerate(shifts_to_plot):
            fig, ax = plt.subplots(2, layout="compressed")
            if title is not None:
                fig.suptitle(title, fontsize=17)
            else:
                fig.suptitle(default_titles[i], fontsize=17)
            sort_idx = np.argsort(self.angles)
            plt.sca(ax[0])
            plt.plot(
                self.angles[sort_idx],
                shift[sort_idx],
                **plot_kwargs,
            )
            plt.legend(["horizontal", "vertical"], framealpha=0.5)
            plt.title("Shift vs Angle")
            plt.xlabel("angle (deg)")
            plt.sca(ax[1])
            plt.plot(
                self.scan_numbers,
                shift,
                **plot_kwargs,
            )
            plt.title("Shift vs Scan Number")
            plt.xlabel("scan number")
            for j in range(2):
                plt.sca(ax[j])
                plt.grid(linestyle=":")
                plt.autoscale(enable=True, axis="x", tight=True)
                plt.ylabel("shift (px)")
            plt.show()

    def plot_shift_summary(self, plot_kwargs: dict = {}):
        "Show plots summarizing all of the applied shifts and the staged shift"
        for shift_type in enums.ShiftManagerMemberType:
            print(shift_type)
            self.plot_shift(shift_type, plot_kwargs=plot_kwargs)

    def replace_probe_with_gaussian(
        self, amplitude: float, sigma: float, shape: Optional[float] = None
    ):
        if shape is None:
            shape = self.probe.shape
        self.probe = symmetric_gaussian_2d(shape, amplitude, sigma)

    def save_projections_object(
        self,
        save_path: Optional[str] = None,
        h5_obj: Optional[Union[h5py.Group, h5py.File]] = None,
    ):
        if save_path is None and h5_obj is None:
            raise ValueError("Error: you must pass in either file_path or h5_obj.")
        elif save_path is not None and h5_obj is not None:
            raise ValueError("Error: you must pass in only file_path OR h5_obj, not both.")
        elif save_path is not None:
            h5_obj = h5py.File(save_path, "w")

        # Specify the data to save
        if self.probe_positions is not None:
            positions = self.probe_positions.data
        else:
            positions = None
        if self.file_paths is not None:
            file_paths = self.file_paths
        else:
            file_paths = None
        save_attr_dict = {
            "data": self.data,
            "angles": self.angles,
            "scan_numbers": self.scan_numbers,
            "masks": self.masks,
            "center_of_rotation": self.center_of_rotation,
            "positions": positions,
            "probe": self.probe,
            "pixel_size": self.pixel_size,
            "rotation": self.transform_tracker.rotation,
            "shear": self.transform_tracker.shear,
            "downsample": self.transform_tracker.scale,
            "applied_shifts": self.shift_manager.past_shifts,
            "staged_shift": self.shift_manager.staged_shift,
            "staged_shift_function_type": self.shift_manager.staged_function_type,
            "dropped_scan_numbers": self.dropped_scan_numbers,
            "file_paths": file_paths,
        }
        # Save all elements from save_attr_dict to the .h5 file
        save_generic_data_structure_to_h5(save_attr_dict, h5_obj)
        # Save projection options
        save_generic_data_structure_to_h5(self.options, h5_obj.create_group("options"))

        if isinstance(h5_obj, h5py.File):
            h5_obj.close()
        if save_path is None:
            print(f"projections saved to {h5_obj.file.filename}{h5_obj.name}")
        else:
            print(f"projections saved to {save_path}")

    def launch_viewer(
        self,
        options: Optional[ProjectionViewerOptions] = None,
        wait_until_closed: Optional[bool] = False,
    ):
        self.gui = launch_projection_viewer(
            self, options, display_only=False, wait_until_closed=wait_until_closed
        )

    def load_and_stage_shift(
        self,
        task_file_path: str,
        staged_function_type: enums.ShiftType = enums.ShiftType.FFT,
        update_center_of_rotation: bool = True,
        drop_unshared_scans: bool = False,
    ):
        # Load data
        with h5py.File(task_file_path, "r") as F:
            if "phase_projections" in F.keys():
                group = "phase_projections"
            elif "complex_projections" in F.keys():
                group = "complex_projections"
            past_shifts = load_list_of_arrays(F[group], "applied_shifts")
            reference_scan_numbers = np.array(F[group]["scan_numbers"][()], dtype=int)
            reference_pixel_size = F[group]["pixel_size"][()]
            reference_center_of_rotation = F[group]["center_of_rotation"][()]
            reference_shape = F[group]["data"].shape
        reference_shift = np.sum(past_shifts, 0).astype(r_type)
        # get new shift and scan numbers to drop
        shared_scan_numbers, new_shift = get_shift_from_different_resolution_alignment(
            reference_shift,
            reference_scan_numbers,
            reference_pixel_size,
            self.scan_numbers,
            self.pixel_size,
        )
        remove_scans = [scan for scan in self.scan_numbers if scan not in shared_scan_numbers]
        if drop_unshared_scans:
        # remove scans that were not in reference data
<<<<<<< HEAD
            keep_idx = [i for i, scan in enumerate(self.scan_numbers) if scan in shared_scan_numbers]
            new_shift = new_shift[keep_idx]
            self.drop_projections(remove_scans)
            if remove_scans != []:
                print(f"Removed scans that were not found in reference data: {[int(x) for x in remove_scans]}")
        else:
            if remove_scans != []:
                print(f"Scans not found in reference data will not be shifted: {[int(x) for x in remove_scans]}")
=======
        remove_scans = [scan for scan in self.scan_numbers if scan not in new_scan_numbers]
        self.drop_projections(remove_scans)
>>>>>>> 0225a082
        # stage shift
        self.shift_manager.stage_shift(new_shift, staged_function_type)
        # Update center of rotation
        if update_center_of_rotation:
            self.center_of_rotation[:] = get_center_of_rotation_from_different_resolution_alignment(
                reference_shape=reference_shape[1:],
                reference_center_of_rotation=reference_center_of_rotation,
                current_shape=self.data.shape[1:],
                reference_pixel_size=reference_pixel_size,
                current_pixel_size=self.pixel_size,
            )

        return new_shift


class ComplexProjections(Projections):
    def unwrap_phase(self, pinned_results: Optional[np.ndarray] = None) -> ArrayType:
        unwrap_phase_wrapped = device_handling_wrapper(
            func=unwrap_phase,
            options=self.options.phase_unwrap.device,
            chunkable_inputs_for_gpu_idx=[0, 1],
            pinned_results=pinned_results,
            display_progress_bar=True,
        )
        return unwrap_phase_wrapped(self.data, self.masks, self.options.phase_unwrap)


class PhaseProjections(Projections):
    def _post_init(self):
        self.volume = Volume(self)

    def get_3D_reconstruction(
        self,
        filter_inputs: bool = True,
        pinned_filtered_sinogram: Optional[np.ndarray] = None,
        reinitialize_astra: bool = True,
        n_pix: Optional[Sequence[int]] = None,
    ):
        self.volume.generate_volume(
            filter_inputs=filter_inputs,
            pinned_filtered_sinogram=pinned_filtered_sinogram,
            reinitialize_astra=reinitialize_astra,
            n_pix=n_pix,
        )

    def estimate_center_of_rotation(self) -> CenterOfRotationEstimateResults:
        clear_timer_globals()
        estimate_center_options = self.return_auto_centered_search_options()
        return estimate_center_of_rotation(self, self.angles, self.masks, estimate_center_options)

    def plot_coordinate_search_points(
        self,
        proj_idx: int = 0,
        plot_projection_sum: bool = False,
    ):
        # Plots the coordinate search points
        estimate_center_options = self.return_auto_centered_search_options()
        horizontal_coordinate_array, _ = format_coordinate_options(
            estimate_center_options.horizontal_coordinate
        )
        vertical_coordinate_array, _ = format_coordinate_options(
            estimate_center_options.vertical_coordinate
        )
        plot_coordinate_search_points(
            self.data,
            horizontal_coordinate_array,
            vertical_coordinate_array,
            proj_idx=proj_idx,
            plot_projection_sum=plot_projection_sum,
        )

    def return_auto_centered_search_options(self) -> EstimateCenterOptions:
        modified_options = copy.deepcopy(self.options.estimate_center)
        if self.options.estimate_center.horizontal_coordinate.center_estimate is None:
            modified_options.horizontal_coordinate.center_estimate = self.center_of_rotation[1]
        if self.options.estimate_center.vertical_coordinate.center_estimate is None:
            modified_options.vertical_coordinate.center_estimate = self.center_of_rotation[0]
        return modified_options


class ShiftManager:
    def __init__(self, n_projections: int):
        self.staged_shift = np.zeros((n_projections, 2))
        self.past_shifts: List[np.ndarray] = []
        self.past_shift_functions: List[enums.ShiftType] = []
        self.past_shift_options: List[AlignmentOptions] = []
        self.staged_function_type = None
        self.staged_alignment_options = None

    def stage_shift(
        self,
        shift: np.ndarray,
        function_type: enums.ShiftType,
        alignment_options: Optional[AlignmentOptions] = None,
    ):
        self.staged_shift = shift
        self.staged_function_type = function_type
        self.staged_alignment_options = alignment_options

    def unstage_shift(self):
        # Store staged values
        self.past_shifts += [self.staged_shift]
        self.past_shift_functions += [self.staged_function_type]
        self.past_shift_options += [self.staged_alignment_options]
        # Clear the staged variables
        self.staged_shift = np.zeros_like(self.staged_shift)
        self.staged_function_type = None
        self.staged_alignment_options = None

    def shift_arrays(
        self,
        shift: np.ndarray,
        images: np.ndarray,
        masks: np.ndarray,
        function_type: enums.ShiftType,
        device_options: Optional[DeviceOptions] = None,
    ):
        if device_options is None:
            device_options = DeviceOptions()

        shift_options = ShiftOptions(
            enabled=True,
            type=function_type,
            device=device_options,
        )
        images[:] = Shifter(shift_options).run(
            images=images,
            shift=shift,
            pinned_results=images,
        )
        if masks is not None:
            if shift_options.type == enums.ShiftType.FFT:
                # We want to avoid doing FFT shift with binary masks
                # Use linear interpolation instead
                shift_options = copy.deepcopy(shift_options)
                shift_options.type = enums.ShiftType.LINEAR
            masks[:] = Shifter(shift_options).run(
                images=masks,
                shift=shift,
                pinned_results=masks,
            )

    def apply_staged_shift(
        self,
        images: np.ndarray,
        masks: Optional[np.ndarray] = None,
        device_options: Optional[DeviceOptions] = None,
    ):
        if self.is_shift_nonzero():
            self.shift_arrays(
                shift=self.staged_shift,
                images=images,
                masks=masks,
                function_type=self.staged_function_type,
                device_options=device_options,
            )
            self.unstage_shift()
        else:
            print("There is no shift to apply!")

    def undo_last_shift(self, images: np.ndarray, masks: np.ndarray, device_options: DeviceOptions):
        if len(self.past_shifts) == 0:
            print("There is no shift to undo!")
            return
        self.shift_arrays(
            shift=-self.past_shifts[-1],
            images=images,
            masks=masks,
            function_type=self.past_shift_functions[-1],
            device_options=device_options,
        )
        self.past_shifts = self.past_shifts[:-1]
        self.past_shift_functions = self.past_shift_functions[:-1]
        self.past_shift_options = self.past_shift_options[:-1]

    def is_shift_nonzero(self):
        if self.staged_function_type is enums.ShiftType.CIRC:
            shift = np.round(self.staged_shift)
        else:
            shift = self.staged_shift
        if np.any(shift != 0):
            return True
        else:
            return False


def get_kwargs_for_copying_to_new_projections_object(
    projections: Projections, include_projections_copy: bool = True
) -> dict:
    if projections.probe_positions is not None:
        positions = projections.probe_positions.data
    else:
        positions = None
    kwargs = {
        "angles": projections.angles * 1,
        "options": copy.deepcopy(projections.options),
        "masks": copy.deepcopy(projections.masks),
        "scan_numbers": copy.deepcopy(projections.scan_numbers),
        "probe_positions": positions,
        "probe": copy.deepcopy(projections.probe),
        "transform_tracker": copy.deepcopy(projections.transform_tracker),
        "shift_manager": copy.deepcopy(projections.shift_manager),
        "center_of_rotation": projections.center_of_rotation * 1,
        "skip_pre_processing": True,
        "add_center_offset_to_positions": False,
        "file_paths": copy.deepcopy(projections.file_paths),
    }
    if include_projections_copy:
        kwargs["projections"] = projections.data * 1

    return kwargs<|MERGE_RESOLUTION|>--- conflicted
+++ resolved
@@ -805,7 +805,6 @@
         remove_scans = [scan for scan in self.scan_numbers if scan not in shared_scan_numbers]
         if drop_unshared_scans:
         # remove scans that were not in reference data
-<<<<<<< HEAD
             keep_idx = [i for i, scan in enumerate(self.scan_numbers) if scan in shared_scan_numbers]
             new_shift = new_shift[keep_idx]
             self.drop_projections(remove_scans)
@@ -814,10 +813,6 @@
         else:
             if remove_scans != []:
                 print(f"Scans not found in reference data will not be shifted: {[int(x) for x in remove_scans]}")
-=======
-        remove_scans = [scan for scan in self.scan_numbers if scan not in new_scan_numbers]
-        self.drop_projections(remove_scans)
->>>>>>> 0225a082
         # stage shift
         self.shift_manager.stage_shift(new_shift, staged_function_type)
         # Update center of rotation
