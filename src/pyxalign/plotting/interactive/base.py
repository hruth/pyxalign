--- conflicted
+++ resolved
@@ -36,11 +36,7 @@
     QEventLoop,
     QThread,
 )
-<<<<<<< HEAD
 from PyQt5.QtGui import QPalette, QColor, QValidator
-=======
-from PyQt5.QtGui import QPalette, QColor
->>>>>>> 0225a082
 
 # Matplotlib imports remain here, but are not used in ArrayViewer anymore
 from matplotlib.backends.backend_qt5agg import FigureCanvasQTAgg as FigureCanvas
@@ -233,16 +229,10 @@
             self.image_item.setImage(np.transpose(image), autoLevels=False)
 
         # Update title
-<<<<<<< HEAD
         title = f"<span style='color:#B0E6F7'>Index {index}</span>"
         if self.extra_title_strings_list is not None:
             title += self.extra_title_strings_list[plot_index]
         title = "<b>" + title + "</b>"
-=======
-        title = f"Index {index}"
-        if self.extra_title_strings_list is not None:
-            title += self.extra_title_strings_list[plot_index]
->>>>>>> 0225a082
         self.plot_item.setTitle(title)
 
     def update_frame(self, value, force_autolim: bool = False):
@@ -273,11 +263,8 @@
         array3d: Optional[np.ndarray] = None,
         sort_idx: Optional[Sequence] = None,
         extra_title_strings_list: Optional[Sequence] = None,
-<<<<<<< HEAD
         new_additional_spinbox_indexing: Optional[list[np.ndarray]] = None,
         new_selected_value_list: Optional[list[int]] = None,
-=======
->>>>>>> 0225a082
         process_func: Optional[Callable] = None,
     ):
         """Re-initialize the viewer with a new array or sort indices."""
@@ -290,18 +277,13 @@
                     self.process_func = lambda x: x
             else:
                 self.process_func = process_func
-<<<<<<< HEAD
-
-=======
-        
->>>>>>> 0225a082
+
             self.array3d = array3d
             self.sort_idx = sort_idx
             self.extra_title_strings_list = extra_title_strings_list
             self.num_frames = self.array3d.shape[self.options.slider_axis]
             self.slider.setMaximum(self.num_frames - 1)
             self.spinbox.setMaximum(self.num_frames - 1)
-<<<<<<< HEAD
             # refresh the frame
             self.refresh_frame(force_autolim=True)
             # update the other boxes
@@ -314,11 +296,9 @@
                 sort_idx=sort_idx,
                 new_selected_value_list=new_selected_value_list,
             )
-=======
-            self.refresh_frame(force_autolim=True)
->>>>>>> 0225a082
 
     def start(self):
+        """Show the widget."""
         """Show the widget."""
         self.show()
 
@@ -392,7 +372,6 @@
         self.spinbox.setValue(start_index)
         self.slider.valueChanged.connect(self.spinbox.setValue)
         self.spinbox.valueChanged.connect(self.slider.setValue)
-<<<<<<< HEAD
         # add spinbox to layout with label
         main_spinbox_widget = QWidget()
         main_spinbox_widget.setLayout(QVBoxLayout())
@@ -401,17 +380,6 @@
         )
         main_spinbox_widget.layout().addWidget(self.spinbox)
         main_spinbox_widget.layout().addWidget(QLabel("index"))
-=======
-        self.spinbox.setStyleSheet("""
-        QSpinBox {
-            font-size: 14px;
-            padding: 3px 6px;    /* Inner spacing (top/bottom, left/right) */
-            min-width: 60px;     /* Minimum width */
-            min-height: 20px;    /* Minimum height */
-            text-align: center;  /* Text alignment */
-        }
-        """)
->>>>>>> 0225a082
 
         # Play button
         if include_play_button:
@@ -423,27 +391,23 @@
                 min-width: 60px;     /* Minimum width */
                 min-height: 20px;    /* Minimum height */
                 text-align: center;  /* Text alignment */
+                padding: 3px 6px;    /* Inner spacing (top/bottom, left/right) */
+                min-width: 60px;     /* Minimum width */
+                min-height: 20px;    /* Minimum height */
+                text-align: center;  /* Text alignment */
             }
             """)
             self.play_timer = QTimer()
             self.playback_speed_spin = QSpinBox()
-<<<<<<< HEAD
             self.playback_speed_spin.setRange(1, 1000)  # Set a reasonable range
             self.playback_speed_spin.setValue(20)
-=======
-            self.playback_speed_spin.setRange(10, 2000)  # Set a reasonable range
-            self.playback_speed_spin.setValue(500)       # Default interval = 500ms
->>>>>>> 0225a082
             self.playback_speed_spin.valueChanged.connect(self._on_playback_speed_changed)
         else:
             self.play_button = QPushButton("Play")
             self.play_button.hide()
 
         # Layout for spinbox and optional play button
-<<<<<<< HEAD
         spin_play_widget = QWidget()
-=======
->>>>>>> 0225a082
         self.spin_play_layout = QHBoxLayout()
         self.spin_play_layout.setContentsMargins(0, *self.spin_play_layout.getContentsMargins()[1:])
         spin_play_widget.setLayout(self.spin_play_layout)
@@ -496,7 +460,6 @@
             QSpacerItem(0, 0, QSizePolicy.Expanding, QSizePolicy.Minimum)
         )
         if include_play_button:
-<<<<<<< HEAD
             playback_speed_widget = QWidget()
             playback_speed_layout = QVBoxLayout()
             playback_speed_widget.setLayout(playback_speed_layout)
@@ -508,9 +471,6 @@
             self.spin_play_layout.addWidget(
                 playback_speed_widget, alignment=Qt.AlignRight | Qt.AlignTop
             )
-=======
-            self.spin_play_layout.addWidget(self.playback_speed_spin, alignment=Qt.AlignRight)
->>>>>>> 0225a082
 
         # Main layout for the index selector
         index_selection_layout = QVBoxLayout()
@@ -521,7 +481,6 @@
         )
         self.setLayout(index_selection_layout)
 
-<<<<<<< HEAD
         spin_play_widget.setStyleSheet("""
         QSpinBox {
             font-size: 14px;
@@ -533,14 +492,11 @@
         """)
         # spin_play_widget.setStyleSheet("QLabel {font-size: 14px;}")
 
-=======
->>>>>>> 0225a082
         if include_play_button:
             # Timer for playback
             self.play_timer = QTimer(parent)
             self.play_timer.setInterval(self.playback_speed_spin.value())  # milliseconds per frame
 
-<<<<<<< HEAD
     def update_additional_spinbox_indexing(
         self,
         new_indexing: list[np.ndarray],
@@ -727,8 +683,4 @@
                     cur = a[i - 1] if (i >= len(a) or a[i] != cur) else a[i - 1]
                 else:
                     cur = a[0]
-        self.setValue(cur)
-=======
-    def _on_playback_speed_changed(self, value: int):
-        self.play_timer.setInterval(value)
->>>>>>> 0225a082
+        self.setValue(cur)