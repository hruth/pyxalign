--- conflicted
+++ resolved
@@ -5,6 +5,7 @@
 from scipy.signal import savgol_filter
 import pandas as pd
 from tqdm import tqdm
+from llama import gpu_utils
 
 from llama.alignment.base import Aligner
 from llama.gpu_wrapper import device_handling_wrapper
@@ -31,94 +32,30 @@
         illum_sum = Cropper(self.options.crop).run(illum_sum)
         projections = pin_memory(projections)
         illum_sum = pin_memory(illum_sum)
-        shift = calculate_alignment_shift(
+        shift = self.calculate_alignment_shift(
             projections=projections,
             angles=self.projections.angles,
             weights=illum_sum,
-            options=self.options,
         )
         return shift
 
-@timer()
-def calculate_alignment_shift(
-    projections: np.ndarray,
-    angles: np.ndarray,
-    weights: np.ndarray,
-    options: CrossCorrelationOptions,
-) -> np.ndarray:
-    weights[:] = weights / (weights + 0.1 * np.max(weights))
+    @timer()
+    def calculate_alignment_shift(
+        self, projections: np.ndarray, angles: np.ndarray, weights: np.ndarray
+    ) -> np.ndarray:
+        weights[:] = weights / (weights + 0.1 * np.max(weights))
 
-    variation_shape = (
-        projections.shape / np.array([1, options.binning, options.binning])
-    ).astype(int)
-    variation = pin_memory(np.empty(variation_shape, dtype=r_type))
-    get_variation_wrapped = device_handling_wrapper(
-        func=get_variation,
-        options=options.device,
-        chunkable_inputs_for_gpu_idx=[0],
-        common_inputs_for_gpu_idx=[1],
-        pinned_results=variation,
-    )
-    variation = get_variation_wrapped(projections, weights, options.binning)
-
-    # Ensure the array is on a single device for the rest of the calculations
-    if options.device.device_type == enums.DeviceType.CPU:
-        variation = np.array(variation)
-    elif options.device.device_type == enums.DeviceType.GPU:
-        variation = cp.array(variation)
-    xp = cp.get_array_module(variation)
-
-    idx_sort = np.argsort(angles)
-    idx_sort_inverse = np.argsort(idx_sort)
-    n_angles = len(angles)
-    shift_total = np.zeros((n_angles, 2), dtype=r_type)
-
-    for i in tqdm(range(options.iterations)):
-        inline_timer = InlineTimer(name="filter variation")
-        inline_timer.start()
-        variation_fft = ip.filtered_fft(
-            variation, xp.array(shift_total), options.filter_data
+        variation_shape = (
+            projections.shape / np.array([1, self.options.binning, self.options.binning])
+        ).astype(int)
+        variation = pin_memory(np.empty(variation_shape, dtype=r_type))
+        get_variation_wrapped = device_handling_wrapper(
+            func=self.get_variation,
+            options=self.options.device,
+            chunkable_inputs_for_gpu_idx=[0],
+            common_inputs_for_gpu_idx=[1],
+            pinned_results=variation,
         )
-<<<<<<< HEAD
-        inline_timer.end()
-        inline_timer = InlineTimer(name="cross corr adjacent scans")
-        inline_timer.start()
-        shift_relative = ip.get_cross_correlation_shift(
-            image=variation_fft[idx_sort],
-            image_ref=variation_fft[np.roll(idx_sort, -1)],
-        )
-        inline_timer.end()
-        if cp.get_array_module(shift_relative) is cp:
-            shift_relative = shift_relative.get()
-        shift_relative = np.roll(shift_relative, 1, 0)
-        shift_relative = clamp_shift(shift_relative, 3)
-        cumulative_shift = np.cumsum(shift_relative, axis=0)
-        cumulative_shift = cumulative_shift - np.mean(cumulative_shift, axis=0)
-        # Remove smoothed shift
-        if options.remove_slow_variation:
-            cumulative_shift = subtract_slow_variation(cumulative_shift, options.filter_position)
-        # Add a linear correction to the shift, in order to
-        # remove the discontinuity between the first and last
-        # frame
-        offset = ip.get_cross_correlation_shift(
-            image=variation_fft[idx_sort[:1]],
-            image_ref=variation_fft[idx_sort[-1]],
-        )[0]
-        if options.device.device_type == enums.DeviceType.GPU:
-            offset = offset.get()
-        m1 = offset / n_angles
-        m2 = (cumulative_shift[0] - cumulative_shift[-1]) / n_angles
-        x = np.arange(0, n_angles)[:, None]
-        y =  m1 * x + m2 * x
-        cumulative_shift = cumulative_shift + y - y.mean(0)
-
-        shift_total = shift_total + cumulative_shift[idx_sort_inverse, :]
-        shift_total = clamp_shift(shift_total, 6)
-
-    shift_total = np.round(shift_total * options.binning)
-
-    return shift_total
-=======
         variation = get_variation_wrapped(projections, weights, self.options.binning)
 
         # Ensure the array is on a single device for the rest of the calculations
@@ -181,73 +118,73 @@
         shift_total = np.round(shift_total * self.options.binning)
 
         return shift_total
->>>>>>> 7c175fd2
     
-def subtract_slow_variation(cumulative_shift: ArrayType, filter_position: float):
-    for i in range(2):
-        df = pd.DataFrame(dict(x=cumulative_shift[:, i]))
-        smoothed_shift = (
-            df[["x"]]
-            .apply(
-                savgol_filter,
-                window_length=filter_position,
-                polyorder=2,
+    def subtract_slow_variation(self, cumulative_shift: ArrayType):
+        for i in range(2):
+            df = pd.DataFrame(dict(x=cumulative_shift[:, i]))
+            smoothed_shift = (
+                df[["x"]]
+                .apply(
+                    savgol_filter,
+                    window_length=self.options.filter_position,
+                    polyorder=2,
+                )
+                .to_numpy()[:, 0]
             )
-            .to_numpy()[:, 0]
+            cumulative_shift[:, i] = cumulative_shift[:, i] - smoothed_shift
+        return cumulative_shift
+
+    def clamp_shift(self, shift: ArrayType, max_std_variation: float):
+        shift_max = max_std_variation * statsmodels.robust.mad(shift, axis=0)
+        shift_max[shift_max < 10] = 10  # why is this here
+        for i in range(2):
+            sign = np.sign(shift[:, i])
+            idx = shift_max[i] < np.abs(shift[:, i])
+            shift[idx, i] = shift_max[i] * sign[idx]
+        return shift
+
+    @staticmethod
+    @timer()
+    def get_variation(
+        projections: ArrayType, weights: ArrayType, binning: int
+    ) -> ArrayType:  # pick a more clear name later
+        xp = cp.get_array_module(projections)
+        scipy_module: scipy = get_scipy_module(projections)
+
+        dX = scipy_module.signal.fftconvolve(
+            projections,
+            xp.array([[[1, -1]]], dtype=c_type),
+            "same",
         )
-        cumulative_shift[:, i] = cumulative_shift[:, i] - smoothed_shift
-    return cumulative_shift
+        dY = scipy_module.signal.fftconvolve(
+            projections,
+            xp.array([[[1, -1]]], dtype=c_type).transpose(0, 2, 1),
+            "same",
+        )
+        variation = xp.sqrt(xp.abs(dX) ** 2 + xp.abs(dY) ** 2)
+        # Ignore regions with low amplitude
+        variation = variation * xp.abs(projections)
+        # Remove high values in the noisy areas
+        variation_mean = xp.mean(variation * weights, axis=(1, 2)) / xp.mean(weights)
+        # This could probably be replaced with a simpler calculation.
+        variation_std = xp.sqrt(
+            xp.mean(
+                (variation - variation_mean[:, xp.newaxis, xp.newaxis]) ** 2 * weights,
+                axis=(1, 2),
+            )
+            / xp.mean(weights)
+        )
+        for i in range(len(variation_mean)):
+            cutoff = variation_mean[i] + variation_std[i]
+            variation[i, (variation[i, :, :] > cutoff)] = cutoff  # gives complex warning
+            # variation[i, :, :] = scipy_module.ndimage.gaussian_filter(
+            #     variation[i, :, :], 2 * binning
+            # )
+            variation[i, :, :] = gaussian_filter_conv_n(variation[i, :, :], 2 * binning)
+            # variation = utils.imgaussfilt3_conv(variation, [2*binning,2*binning,0]);
+            # boundary_correction = utils.imgaussfilt3_conv(ones(size(object,1), size(object,2), 'like', object), ...
+                                                        #   [2*binning,2*binning,0]); 
 
-def clamp_shift(shift: ArrayType, max_std_variation: float):
-    shift_max = max_std_variation * statsmodels.robust.mad(shift, axis=0)
-    shift_max[shift_max < 10] = 10  # why is this here
-    for i in range(2):
-        sign = np.sign(shift[:, i])
-        idx = shift_max[i] < np.abs(shift[:, i])
-        shift[idx, i] = shift_max[i] * sign[idx]
-    return shift
+        variation = xp.real(variation[:, 0::binning, 0::binning])
 
-@timer()
-def get_variation(
-    projections: ArrayType, weights: ArrayType, binning: int
-) -> ArrayType:  # pick a more clear name later
-    xp = cp.get_array_module(projections)
-    scipy_module: scipy = get_scipy_module(projections)
-
-    dX = scipy_module.signal.fftconvolve(
-        projections,
-        xp.array([[[1, -1]]], dtype=c_type),
-        "same",
-    )
-    dY = scipy_module.signal.fftconvolve(
-        projections,
-        xp.array([[[1, -1]]], dtype=c_type).transpose(0, 2, 1),
-        "same",
-    )
-    variation = xp.sqrt(xp.abs(dX) ** 2 + xp.abs(dY) ** 2)
-    # Ignore regions with low amplitude
-    variation = variation * xp.abs(projections)
-    # Remove high values in the noisy areas
-    variation_mean = xp.mean(variation * weights, axis=(1, 2)) / xp.mean(weights)
-    # This could probably be replaced with a simpler calculation.
-    variation_std = xp.sqrt(
-        xp.mean(
-            (variation - variation_mean[:, xp.newaxis, xp.newaxis]) ** 2 * weights,
-            axis=(1, 2),
-        )
-        / xp.mean(weights)
-    )
-    for i in range(len(variation_mean)):
-        cutoff = variation_mean[i] + variation_std[i]
-        variation[i, (variation[i, :, :] > cutoff)] = cutoff  # gives complex warning
-        # variation[i, :, :] = scipy_module.ndimage.gaussian_filter(
-        #     variation[i, :, :], 2 * binning
-        # )
-        variation[i, :, :] = gaussian_filter_conv_n(variation[i, :, :], 2 * binning)
-        # variation = utils.imgaussfilt3_conv(variation, [2*binning,2*binning,0]);
-        # boundary_correction = utils.imgaussfilt3_conv(ones(size(object,1), size(object,2), 'like', object), ...
-                                                    #   [2*binning,2*binning,0]); 
-
-    variation = xp.real(variation[:, 0::binning, 0::binning])
-
-    return variation+        return variation