import multiprocessing as mp
from time import time
from typing import Callable, Optional, Union
import traceback
import h5py
import numpy as np
from scipy import stats
from tqdm import tqdm
from llama.transformations.functions import image_crop_pad
from llama.io.loaders.enums import LoaderType
from llama.api.constants import divisor

border = 60 * "-"


def load_h5_group(file_path, group_path="/"):
    """
    Load and print the structure and data of a group in an HDF5 file.

    :param file_path: Path to the HDF5 file.
    :param group_path: Path to the group in the HDF5 file (default is root).
    :return: A dictionary representing the group structure and data.
    """

    def recursive_load(group):
        group_data = {}
        for key in group.keys():
            item = group[key]
            if isinstance(item, h5py.Group):
                # Recursively load nested groups
                group_data[key] = recursive_load(item)
            elif isinstance(item, h5py.Dataset):
                # Load dataset
                group_data[key] = item[()]  # Load the data
            else:
                print(f"Unsupported HDF5 item: {key}")
        return group_data

    with h5py.File(file_path, "r") as h5_file:
        target_group = h5_file[group_path]
        return recursive_load(target_group)


def generate_experiment_description(
    option_string: str,
    index: int,
    options_info_list: Optional[list[str]] = None,
    options_info_type_string: Optional[str] = None,
):
    experiment_string = f"   {index+1}. {option_string} ("
    if options_info_list is not None:
        experiment_string += f"{options_info_list[index]}"
        if options_info_type_string is not None:
            experiment_string += f" {options_info_type_string}"
    return experiment_string + ")\n"


def is_valid_option_provided(
    use_option: str, options_list: list, allow_multiple_selections: bool
) -> Union[tuple, None]:
    # Use pre-provided option if it was passed in
    if use_option is not None:
        try:
            if allow_multiple_selections:
                idx = [list(options_list).index(x) for x in use_option]
            else:
                idx = list(options_list).index(use_option)
            return (idx, use_option)
        except ValueError:
            print("Provided option is not allowed because it is not available in `options_list`")
            print(traceback.format_exc())


def prompt_input_processing(options_list: list, options_info_list: Optional[list[str]]):
    # Ensure inputs are lists
    options_list = list(options_list)
    if options_info_list is not None:
        options_info_list = list(options_info_list)
    return options_list, options_info_list


def get_user_input(
    options_list: list,
    prompt: str,
    allow_multiple_selections: bool,
) -> tuple[Union[int, list[int]], ...]:
    allowed_inputs = range(0, len(options_list))
    print(border + "\nUSER INPUT NEEDED\n" + prompt, flush=True)
    while True:
        try:
            user_input = input(prompt)
            if allow_multiple_selections:
                selection_idx = [x - 1 for x in parse_space_delimited_integers(user_input)]
                is_input_allowed = np.all([idx in allowed_inputs for idx in selection_idx])
            else:
                selection_idx = int(user_input) - 1
                is_input_allowed = selection_idx in allowed_inputs
            if not is_input_allowed:
                raise ValueError
            else:
                if allow_multiple_selections:
                    # Get a list of the selected options
                    selection = [options_list[idx] for idx in selection_idx]
                    selection_string = [
                        f"{idx + 1}. {x}" for idx, x in zip(selection_idx, selection)
                    ]
                    selection_string = "  " + "\n  ".join(selection_string)
                    selection_string = f"Selected options:\n{selection_string}"
                else:
                    selection = options_list[selection_idx]
                    selection_string = f"Selected option {selection_idx + 1}. {selection}"
                print(selection_string + "\n" + border + "\n", flush=True)
                return (selection_idx, selection)
        except ValueError:
            if allow_multiple_selections:
                print(
                    f"{user_input} is not a valid input. Please enter a space delimited list "
                    + f"whose elements are between 1 and {allowed_inputs[-1] + 1}.\n",
                    flush=True,
                )
            else:
                print(
                    f"{user_input} is not a valid input. "
                    + f"Please enter a number 1 through {allowed_inputs[-1] + 1}.",
                    flush=True,
                )


def generate_input_user_prompt(
    load_object_type_string: str,
    options_list: list,
    allow_multiple_selections: bool = False,
    options_info_list: Optional[list] = None,
    options_info_type_string: Optional[str] = None,
    prepend_option_with: Optional[str] = None,
    use_option: Optional[str] = None,
    select_all_info: Optional[str] = None,
) -> tuple[int, str]:
    select_all_string = "select all"
    if select_all_info is None:
        select_all_info = ""

    provided_option = is_valid_option_provided(use_option, options_list, allow_multiple_selections)
    if provided_option is not None:
        return provided_option

    options_list, options_info_list = prompt_input_processing(options_list, options_info_list)

    # Generate the user prompt
    if allow_multiple_selections:
        prompt = (
            f"Select the {load_object_type_string} to load\n"
            + "Enter inputs as a series of integers seperated by spaces:\n"
        )
    else:
        prompt = f"Select the {load_object_type_string} to load:\n"

    if allow_multiple_selections:
        options_list = [select_all_string] + options_list
        options_info_list = [""] + options_info_list

    for index, option_string in enumerate(options_list):
        if option_string == select_all_string:
            prompt += generate_experiment_description(option_string, index)
        else:
            if prepend_option_with is not None:
                option_string = f"{prepend_option_with} {option_string}"
            prompt += generate_experiment_description(
                option_string, index, options_info_list, options_info_type_string
            )

    # Prompt the user to make a selection
    selection_idx, selection = get_user_input(
        options_list,
        prompt,
        allow_multiple_selections=allow_multiple_selections,
    )
    if allow_multiple_selections:
        # Remove "select all" entry from options list
        options_list = options_list[1:]
        # Check if "select all" in selection
        if select_all_string in selection:
            selection = options_list
            selection_idx = list(range(0, len(options_list)))
    return selection_idx, selection


def parse_space_delimited_integers(input_string: str):
    """
    Parse a space-delimited string of integers.

    This function checks if the input string is a valid space-delimited
    string of integers. If valid, it converts the string into a list of integers.
    If invalid, it returns None.

    Parameters
    ----------
    input_string : str
        The input string to validate and parse.

    Returns
    -------
    list of int or None
        A list of integers if the input string is valid, otherwise None.
    """
    parts = input_string.split()
    return [int(part) for part in parts]


def get_boolean_user_input(prompt: str) -> bool:
    print(prompt, flush=True)
    while True:
        user_input = input(f"{prompt} (y/n): ").strip().lower()
        if user_input in {"y", "yes"}:
            print("  Selected: y", flush=True)
            return True
        elif user_input in {"n", "no"}:
            print("  Selected: n", flush=True)
            return False
        else:
            print("Invalid input. Please enter 'y' or 'n'.", flush=True)


# This function should probably be in "api" since
# since the user expectd to call it
def convert_projection_dict_to_array(
    projections: dict[int, np.ndarray],
    new_shape: Optional[tuple] = None,
    repair_orientation: bool = False,
    pad_mode: str = "constant",
    pad_with_mode: bool = False,
<<<<<<< HEAD
    chunk_length: int = 250,
=======
>>>>>>> 7c175fd2
    delete_projection_dict: bool = False,

) -> np.ndarray:
    # Note: this always does some in-place replacement of the
    # passed in dict. I will fix this in a later version.
    if pad_with_mode:
        pad_mode = "constant"

    # Reorient the projections -- only needed for specific data
    # sets where some projections are 90 degrees off from where they
    # should be
    if repair_orientation:
        print("Rotating and flipping some projections...")
        target_aspect_ratio = projections[0].shape[1] / projections[0].shape[0]
        for k, projection in tqdm(projections.items()):
            aspect_ratio = projection.shape[1] / projection.shape[0]
            # Can try to change this aspect ratio if having issues later.
            reorient_this_projection = (target_aspect_ratio < 1 and aspect_ratio > 1) or (
                target_aspect_ratio > 1 and aspect_ratio < 1
            )
            if reorient_this_projection:
                print("Reorienting projection", k)
                projections[k] = np.fliplr(np.rot90(projection, -1))
        print("Rotating and flipping some projections...Completed")

    if new_shape is None:
        new_shape = np.max([projection.shape for projection in projections.values()], axis=0)
    else:
        new_shape = np.array(new_shape)

    # Force new shape to be compatible with downsampling functions with
    # downsampling up to divisor
    new_shape = (np.ceil(new_shape / (divisor * 2)) * (divisor * 2)).astype(int)
    print(f"Projection array shape: {new_shape}")

    # Initialize the projections array
    k = list(projections.keys())[0]
    projections_array = np.zeros(shape=(len(projections), *new_shape), dtype=projections[k].dtype)

    # Fix projections dimensions through cropping and padding
    print("Fixing projections dimensions...")
    # for projection in tqdm(projections.values()):
    for i, projection in tqdm(enumerate(projections.values()), total=len(projections)):
        if pad_with_mode:
            pad_value = stats.mode(np.abs(projection), axis=None).mode
        else:
            pad_value = None
        projections_array[i] = image_crop_pad(
            projection, new_shape[0], new_shape[1], pad_mode, constant_values=pad_value
        )
    print("Fixing projections dimensions...Completed")
    return projections_array


def select_loader_type_from_prompt() -> LoaderType:
    _, loader_type = generate_input_user_prompt(
        load_object_type_string="loader type",
        options_list=list(LoaderType),
    )
    return loader_type


def parallel_load_all_projections(
    file_paths: dict,
    n_processes: int,
    projection_loading_function: Callable,
) -> dict[int, np.ndarray]:
    "Use a process pool to load all of the projections"

    try:
        print("Loading projections into list...")
        t_0 = time()
        with mp.Pool(processes=n_processes) as pool:
            projections_map = tqdm(
                pool.imap(projection_loading_function, file_paths.values()), total=len(file_paths)
            )
            projections = dict(zip(file_paths.keys(), projections_map))
        print(f"Loading complete. Duration: {time() - t_0}")
    except Exception as ex:
        print(f"An error occurred: {type(ex).__name__}: {str(ex)}")
        print(traceback.format_exc())

    return projections


if __name__ == "__main__":
    test_dict = {"option_1": "a", "option_2": "b", "option_3": "c"}
    result = generate_input_user_prompt(
        load_object_type_string="experiment",
        options_list=test_dict.keys(),
        options_info_list=test_dict.values(),
        options_info_type_string="test_type_string",
    )
    print("returned: ", result)<|MERGE_RESOLUTION|>--- conflicted
+++ resolved
@@ -229,10 +229,6 @@
     repair_orientation: bool = False,
     pad_mode: str = "constant",
     pad_with_mode: bool = False,
-<<<<<<< HEAD
-    chunk_length: int = 250,
-=======
->>>>>>> 7c175fd2
     delete_projection_dict: bool = False,
 
 ) -> np.ndarray:
