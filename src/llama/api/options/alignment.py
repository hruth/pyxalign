--- conflicted
+++ resolved
@@ -5,7 +5,7 @@
 import llama.api.enums as enums
 from llama.api.options.device import DeviceOptions
 from llama.api.options.options import RegularizationOptions
-from llama.api.options.plotting import UpdatePlotOptions, ImagePlotOptions
+from llama.api.options.plotting import UpdatePlotOptions, PlotDataOptions
 from llama.api.options.reconstruct import ReconstructOptions
 from llama.api.options.transform import CropOptions, DownsampleOptions
 
@@ -27,11 +27,7 @@
 
     precision: float = 0.01
 
-<<<<<<< HEAD
-    subtract_smoothed_shift: bool = False
-=======
     remove_slow_variation: bool = False
->>>>>>> cedae30d
 
     device: DeviceOptions = field(default_factory=DeviceOptions)
 
@@ -42,9 +38,9 @@
 class ProjectionMatchingPlotOptions:
     update: UpdatePlotOptions = field(default_factory=UpdatePlotOptions)
 
-    reconstruction: ImagePlotOptions = field(default_factory=ImagePlotOptions)
+    reconstruction: PlotDataOptions = field(default_factory=PlotDataOptions)
 
-    projections: ImagePlotOptions = field(default_factory=ImagePlotOptions)
+    projections: PlotDataOptions = field(default_factory=PlotDataOptions)
 
 
 @dataclasses.dataclass
