--- conflicted
+++ resolved
@@ -70,14 +70,12 @@
     COMPLEX = auto()
     PHASE = auto()
 
-<<<<<<< HEAD
 class VolumeWidthType(StrEnum):
     AUTO = auto()
     MANUAL = auto()
-=======
+
 
 class TestStartPoints(StrEnum):
     BEGINNING = auto()
     INITIAL_TASK = auto()
-    PRE_PMA = auto()
->>>>>>> 40155df5
+    PRE_PMA = auto()