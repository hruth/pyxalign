--- conflicted
+++ resolved
@@ -5,15 +5,7 @@
 from pyxalign.api import enums
 from pyxalign.api.types import r_type
 from pyxalign.data_structures.xrf_task import XRFTask
-<<<<<<< HEAD
 from pyxalign.io.loaders.xrf.api import convert_xrf_projection_dicts_to_arrays
-=======
-from pyxalign.io.loaders.xrf.api import (
-    convert_xrf_projection_dicts_to_arrays,
-    load_data_from_xrf_format,
-)
-from pyxalign.io.loaders.xrf.options import Beamline2IDEXRFLoadOptions, XRFBaseLoadOptions
->>>>>>> cef9ac31
 from pyxalign.test_utils_2 import CITestArgumentParser, CITestHelper
 from pyxalign.interactions.viewers.xrf import XRFProjectionsViewer, XRFVolumeViewer
 
@@ -43,11 +35,7 @@
     # if not projection_matching_only:
     checkpoint_list = [enums.TestStartPoints.BEGINNING]
     if test_start_point in checkpoint_list:
-<<<<<<< HEAD
         # load input data
-=======
-        ### Load ptycho input data ###
->>>>>>> cef9ac31
         xrf_standard_data_dict, extra_PVs = data_loaders.load_2ide_xrf_test_data()
         scan_0 = list(extra_PVs.keys())[0]
         lamino_angle = float(extra_PVs[scan_0]["2xfm:m12.VAL"])
@@ -160,24 +148,8 @@
 
         xrf_task.clear_pma_gui_list()
         ci_test_helper.save_checkpoint_task(xrf_task, "aligned_xrf_task.h5")
-        # print results of the test even when not running with pytest
-        all_passed = ci_test_helper.finish_test()
 
-<<<<<<< HEAD
-        if show_gui:
-            # Launch the volume viewer
-            app = QApplication.instance() or QApplication([])
-            gui = XRFVolumeViewer(xrf_task)
-            gui.show()
-            app.exec()
-
-            # Launch the projections viewer
-            app = QApplication.instance() or QApplication([])
-            gui = XRFProjectionsViewer(xrf_task)
-            gui.show()
-            app.exec()
-
-=======
+        ci_test_helper.save_checkpoint_task(xrf_task, "aligned_xrf_task.h5")
         # print results of the test even when not running with pytest
         all_passed = ci_test_helper.finish_test()
 
@@ -194,7 +166,6 @@
             gui.show()
             app.exec()
 
->>>>>>> cef9ac31
         return ci_test_helper.test_result_dict
 
 
