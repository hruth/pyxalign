import os
import cupy as cp
import numpy as np
from PyQt5.QtWidgets import QApplication
from pyxalign import options as opts
from pyxalign.api import enums
from pyxalign.api.types import r_type
from pyxalign.data_structures.xrf_task import XRFTask
from pyxalign.io.loaders.xrf.api import (
    convert_xrf_projection_dicts_to_arrays,
    load_data_from_xrf_format,
)
from pyxalign.io.loaders.xrf.options import Beamline2IDEXRFLoadOptions
from pyxalign.test_utils_2 import CITestArgumentParser, CITestHelper
from pyxalign.plotting.interactive.xrf import XRFProjectionsViewer, XRFVolumeViewer

import data_loaders
from conftest import register_processing_function


@register_processing_function("2ide_xrf_full_test")
def full_2ide_xrf_processing(
    update_tester_results: bool = False,
    save_temp_files: bool = False,
    test_start_point: enums.TestStartPoints = enums.TestStartPoints.BEGINNING,  # not yet used
    show_gui: bool = False,
) -> dict[str, bool]:
    # Setup the test
    ci_options = opts.CITestOptions(
        test_data_name=os.path.join("2ide", "2025-1_Lamni-4"),
        update_tester_results=update_tester_results,
        proj_idx=list(range(0, 750, 150)),
        save_temp_files=save_temp_files,
    )
    ci_test_helper = CITestHelper(options=ci_options)
    # define a downscaling value for when volumes are saved to prevent
    # saving files large files
    s = 4

    # if not projection_matching_only:
    checkpoint_list = [enums.TestStartPoints.BEGINNING]
    if test_start_point in checkpoint_list:
<<<<<<< HEAD
        ### Load ptycho input data ###

        xrf_load_options = Beamline2IDEXRFLoadOptions(folder=ci_test_helper.inputs_folder)
        xrf_standard_data_dict, extra_PVs = load_data_from_xrf_format(xrf_load_options)
=======
        # load input data
        xrf_standard_data_dict, extra_PVs = data_loaders.load_2ide_xrf_test_data()
>>>>>>> 0fa0f373
        scan_0 = list(extra_PVs.keys())[0]
        lamino_angle = float(extra_PVs[scan_0]["2xfm:m12.VAL"])

        # create projection arrays
        xrf_array_dict = convert_xrf_projection_dicts_to_arrays(
            xrf_standard_data_dict,
            pad_with_mode=True,
        )

        for channel, projection_array in xrf_array_dict.items():
            ci_test_helper.save_or_compare_results(
                projection_array[:3], f"input_projections_{channel}"
            )

        # Insert data into an XRFTask object
        primary_channel = "Ti"
        xrf_task = XRFTask(
            xrf_array_dict=xrf_array_dict,
            angles=xrf_standard_data_dict[primary_channel].angles,
            scan_numbers=xrf_standard_data_dict[primary_channel].scan_numbers,
            alignment_options=opts.AlignmentTaskOptions(),
            projection_options=opts.ProjectionOptions(
                experiment=opts.ExperimentOptions(laminography_angle=90 - lamino_angle),
            ),
            primary_channel=primary_channel,
        )

        # remove bad data
        xrf_task.drop_projections_from_all_channels(remove_scans=[xrf_task.scan_numbers[143]])

        # Update sample thickness and center of rotation
        xrf_task.projection_options.experiment.sample_thickness = 70
        xrf_task.center_of_rotation = np.array([30, 130], dtype=r_type)

        ci_test_helper.save_checkpoint_task(xrf_task, "initial_xrf_task.h5")
        
        # check projection arrays, angles, cor, and sample thickness for all channels
        for channel, proj in xrf_task.projections_dict.items():
            ci_test_helper.save_or_compare_results(
                proj.data[::s, ::s, ::s], f"pre_pma_projections_{channel}"
            )
            ci_test_helper.save_or_compare_results(proj.angles, f"angles_{channel}")
            ci_test_helper.save_or_compare_results(proj.scan_numbers, f"scan_numbers_{channel}")
            ci_test_helper.save_or_compare_results(
                proj.center_of_rotation, f"center_of_rotation_{channel}"
            )

        # create preliminary reconstructions
        for channel, proj in xrf_task.projections_dict.items():
            proj.get_3D_reconstruction(True)
            # Check/save the preliminary volume
            ci_test_helper.save_or_compare_results(
                proj.volume.data[::s, ::s, ::s], f"pre_pma_volume_{channel}"
            )

        # create dummy mask
        xrf_task.projections_dict[xrf_task._primary_channel].masks = np.ones_like(
            xrf_task.projections_dict[xrf_task._primary_channel].data
        )
        xrf_task.projections_dict[xrf_task._primary_channel].pin_arrays()

        pma_options = xrf_task.alignment_options.projection_matching
        pma_options.keep_on_gpu = True
        pma_options.high_pass_filter = 0.001
        pma_options.min_step_size = 0.005
        pma_options.iterations = 1000
        pma_options.downsample.enabled = True
        pma_options.mask_shift_type = "fft"
        pma_options.projection_shift_type = "fft"
        pma_options.momentum.enabled = True
        pma_options.interactive_viewer.update.enabled = show_gui
        pma_options.interactive_viewer.update.stride = 50

        # Run projection-matching alignment at successively higher resolutions
        scales = [2, 1]
        shift = None
        for i, scale in enumerate(scales):
            pma_options.downsample.scale = scale
            shift = xrf_task.get_projection_matching_shift(initial_shift=shift)
            # Check/save the resulting alignment shifts at each resolution
            ci_test_helper.save_or_compare_results(shift, f"pma_shift_{scale}x")

        # shift all projections
        xrf_task.apply_staged_shift_to_all_channels()

        # create final reconstructions
        for channel, projections in xrf_task.projections_dict.items():
            projections.get_3D_reconstruction(True)
            # Check/save the aligned volume
            ci_test_helper.save_or_compare_results(
                projections.volume.data[::s, ::s, ::s], f"pma_aligned_volume_{channel}"
            )

        # Rotate all of the reconstructions
        for channel, projections in xrf_task.projections_dict.items():
            projections.volume.optimal_rotation_angles = np.array(
                [2.7, 4, 40]
            )  # estimated this manually
            projections.volume.rotate_reconstruction()
            # Check/save the aligned, rotated volume
            ci_test_helper.save_or_compare_results(
                proj.volume.data, f"pma_aligned_rotated_volume_{channel}"
            )
            # Save tiff file
            ci_test_helper.save_tiff(
                projections.volume.data,
                f"pma_aligned_rotated_volume_{channel}.tiff",
            )

        xrf_task.clear_pma_gui_list()

<<<<<<< HEAD
        ci_test_helper.save_checkpoint_task(xrf_task, "aligned_xrf_task.h5")

        # print results of the test
        ci_test_helper.finish_test()
=======
        # print results of the test even when not running with pytest
        all_passed = ci_test_helper.finish_test()

        if show_gui:
            # Launch the volume viewer
            app = QApplication.instance() or QApplication([])
            gui = XRFVolumeViewer(xrf_task)
            gui.show()
            app.exec()
>>>>>>> 0fa0f373

            # Launch the projections viewer
            app = QApplication.instance() or QApplication([])
            gui = XRFProjectionsViewer(xrf_task)
            gui.show()
            app.exec()

        return ci_test_helper.test_result_dict


def test_single_result(test_name, result):
    """
    The conftest.pytest_generate_tests hook uses this to parameterize the
    results of the registered processing functions
    """
    assert result, f"Check '{test_name}' failed"


if __name__ == "__main__":
    ci_parser = CITestArgumentParser()
    args = ci_parser.parser.parse_args()
    full_2ide_xrf_processing(
        update_tester_results=args.update_results,
        save_temp_files=args.save_temp_results,
        test_start_point=args.start_point,
        show_gui=args.show_gui,
    )


# from conftest import register_processing_function

# @register_processing_function("2ide_xrf")
# def full_2ide_xrf_processing():
#     return {"a": True, "b": False, "c":True}<|MERGE_RESOLUTION|>--- conflicted
+++ resolved
@@ -40,15 +40,8 @@
     # if not projection_matching_only:
     checkpoint_list = [enums.TestStartPoints.BEGINNING]
     if test_start_point in checkpoint_list:
-<<<<<<< HEAD
-        ### Load ptycho input data ###
-
-        xrf_load_options = Beamline2IDEXRFLoadOptions(folder=ci_test_helper.inputs_folder)
-        xrf_standard_data_dict, extra_PVs = load_data_from_xrf_format(xrf_load_options)
-=======
         # load input data
         xrf_standard_data_dict, extra_PVs = data_loaders.load_2ide_xrf_test_data()
->>>>>>> 0fa0f373
         scan_0 = list(extra_PVs.keys())[0]
         lamino_angle = float(extra_PVs[scan_0]["2xfm:m12.VAL"])
 
@@ -160,12 +153,7 @@
 
         xrf_task.clear_pma_gui_list()
 
-<<<<<<< HEAD
         ci_test_helper.save_checkpoint_task(xrf_task, "aligned_xrf_task.h5")
-
-        # print results of the test
-        ci_test_helper.finish_test()
-=======
         # print results of the test even when not running with pytest
         all_passed = ci_test_helper.finish_test()
 
@@ -175,7 +163,6 @@
             gui = XRFVolumeViewer(xrf_task)
             gui.show()
             app.exec()
->>>>>>> 0fa0f373
 
             # Launch the projections viewer
             app = QApplication.instance() or QApplication([])
