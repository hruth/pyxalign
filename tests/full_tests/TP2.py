import os
import argparse
import multiprocessing as mp
import cupy as cp

<<<<<<< HEAD
=======
# import numpy as np
>>>>>>> d599fa11
import matplotlib.pyplot as plt
import llama
from llama import options as opts
from llama.api import enums
from llama.api.types import r_type
from llama.io.load import load_task
from llama.io.loaders.enums import LoaderType
from llama import gpu_utils
from llama.test_utils_2 import CITestHelper
from llama.api.options_utils import set_all_device_options
import llama.io.loaders


def run_full_test_TP2(
    projection_matching_only: bool = False,
    update_tester_results: bool = False,
    save_temp_files: bool = False,
):
    plt.ion()

    # Setup the test
    ci_options = opts.CITestOptions(
        test_data_name="TP2",
        update_tester_results=update_tester_results,
        proj_idx=list(range(0, 199, 45)),
        save_temp_files=save_temp_files
    )
    ci_test_helper = CITestHelper(options=ci_options)
    # define a downscaling value for when volumes are saved to prevent
    # saving files large files
    s = 4

    # Setup default gpu options
    n_gpus = cp.cuda.runtime.getDeviceCount()
    gpu_list = list(range(0, n_gpus))
    single_gpu_device_options = opts.DeviceOptions()
    multi_gpu_device_options = opts.DeviceOptions(
        gpu=opts.GPUOptions(
            n_gpus=n_gpus,
            gpu_indices=gpu_list,
            chunk_length=2,
        )
    )

    if not projection_matching_only:
        ### Load ptycho input data###

        # Set experiment details
        lamino_angle = 61.3758  # laminography measurement angle
        sample_thickness = 7e-6  # thickness of the sample; determines number of pixels in the depth direction of the reconstruction
        rotation_angle = 72  # angle that ptycho reconstructions will be rotated by

        # Define paths to ptycho reconstructions and the tomography_scannumbers.txt file
        parent_folder = ci_test_helper.inputs_folder
        dat_file_path = os.path.join(
            parent_folder, "specES1", "dat-files", "tomography_scannumbers.txt"
        )
        parent_projection_folder = os.path.join(parent_folder, "ptycho_recon", "TP_2")

        # Define options for loading ptycho reconstructions
        options = llama.io.loaders.LamniLoadOptions(
            loader_type=LoaderType.LAMNI_V2,
            selected_experiment_name="test_pattern_2",
            selected_sequences=[1, 2, 3, 4, 5, 6, 7],
            selected_metadata_list=["roi0_Ndp256/MLs_L1_p1_g50_bg0.1_vp5_vi_mm_MW10/Niter200.mat"],
        )

        # Load ptycho reconstructions, probe positions, measurement angles, and scan numbers
        lamni_data = llama.io.loaders.load_data_from_lamni_format(
            dat_file_path=dat_file_path,
            parent_projections_folder=parent_projection_folder,
            n_processes=int(mp.cpu_count() * 0.8),
            options=options,
        )

        # Convert projection dict to an array
        projection_array = llama.io.loaders.utils.convert_projection_dict_to_array(
            lamni_data.projections,
            delete_projection_dict=False,
            pad_with_mode=True,
        )

        # Check/save ci results for loading ptycho inputs
        scan_number_0 = lamni_data.scan_numbers[0]
        ci_test_helper.save_or_compare_results(lamni_data.probe, "lamni_data_probe")
        ci_test_helper.save_or_compare_results(lamni_data.scan_numbers, "lamni_data_scan_numbers")
        ci_test_helper.save_or_compare_results(lamni_data.angles, "lamni_data_angles")
        ci_test_helper.save_or_compare_results(projection_array[0], "projection_array_0")
        ci_test_helper.save_or_compare_results(
            lamni_data.probe_positions[scan_number_0], "probe_positions_0"
        )

        ### Create Projections object and LaminographyAlignmentTask object ###
        # Define projection options
        projection_options = opts.ProjectionOptions(
            experiment=opts.ExperimentOptions(
                laminography_angle=lamino_angle,
                sample_thickness=sample_thickness,
                pixel_size=lamni_data.pixel_size,
            ),
            input_processing=opts.ProjectionTransformOptions(
                rotation=opts.RotationOptions(
                    enabled=True,
                    angle=rotation_angle,
                ),
                shear=opts.ShearOptions(
                    enabled=False,
                ),
            ),
        )

        # Pin the projection array in order to speed up GPU calculations
        projection_array = llama.gpu_utils.pin_memory(projection_array)

        complex_projections = llama.ComplexProjections(
            projections=projection_array,
            angles=lamni_data.angles,
            scan_numbers=lamni_data.scan_numbers,
            options=projection_options,
            probe_positions=list(lamni_data.probe_positions.values()),
            probe=lamni_data.probe,
            skip_pre_processing=False,
        )
        del lamni_data

        task = llama.LaminographyAlignmentTask(
            options=opts.AlignmentTaskOptions(),
            complex_projections=complex_projections,
        )

        # Check/save results after initial input processing
        ci_test_helper.save_or_compare_results(task, "input_processed_task")

<<<<<<< HEAD
        ### Cross-correlation alignment ###
=======
        ### Cross-correlation alignmnet ###
>>>>>>> d599fa11
        width = 448
        task.options.cross_correlation = opts.CrossCorrelationOptions(
            iterations=10,
            binning=4,
            filter_position=9,
            filter_data=0.005,
            precision=0.01,
            remove_slow_variation=True,
            crop=opts.CropOptions(enabled=True, horizontal_range=width, vertical_range=width),
            device=multi_gpu_device_options,
            use_end_corrections=False,
        )
        # Calculate cross-correlation shift
        task.get_cross_correlation_shift()
        # Apply the cross-correlation shift to projections
        task.complex_projections.apply_staged_shift()

        # Check/save results after applying cross-correlation shift
        ci_test_helper.save_or_compare_results(task, "cross_corr_aligned_task")

        ### Get projection masks ###
        # Calculate masks from probe positions data
        task.complex_projections.get_masks_from_probe_positions(0.1)

        ### Unwrap phase ###
        # Unwrap phase and create phase_projections object
        task.complex_projections.options.phase_unwrap = opts.PhaseUnwrapOptions(
            device=multi_gpu_device_options,
            iterations=10,
            lsq_fit_ramp_removal=False,
        )
        # Pin data used in calculating phase projections
        pinned_data = gpu_utils.create_empty_pinned_array(
            task.complex_projections.data.shape, dtype=r_type
        )
        task.get_unwrapped_phase(pinned_data)

        # Delete arrays that are no longer needed to free up space
        task.complex_projections = None
        del pinned_data

        # Check/save results of unwrapping phase
        ci_test_helper.save_or_compare_results(task, "unwrapped_phase")
        task.phase_projections.show_center_of_rotation()
        task.phase_projections.pin_arrays()

        ### Estimate center of rotation ###
        # Define options for center estimation code -- start with coarse alignment
        estimate_center_options = opts.EstimateCenterOptions(
            horizontal_coordinate=opts.CoordinateSearchOptions(
                enabled=True,
                range=200,
                spacing=50,
            ),
            vertical_coordinate=opts.CoordinateSearchOptions(
                enabled=True,
                range=200,
                spacing=50,
            ),
        )
        # update pma options
        pma_options = estimate_center_options.projection_matching
        task.phase_projections.options.estimate_center.downsample.scale = 4
        task.phase_projections.options.estimate_center.downsample.use_gaussian_filter = True
        # update astra options to use all gpus (this makes it faster)
        astra_options = pma_options.reconstruct.astra
        astra_options.back_project_gpu_indices = gpu_list
        astra_options.forward_project_gpu_indices = gpu_list
        # update all device options in pma_options to be multi_gpu_device_options
        set_all_device_options(pma_options, multi_gpu_device_options)
        task.phase_projections.options.estimate_center = estimate_center_options

        # Run center estimation code
        center_estimate = task.phase_projections.estimate_center_of_rotation()
        task.phase_projections.center_of_rotation = center_estimate.optimal_center_of_rotation

        # Run center estimation code over a smaller area with higher precision
        estimate_center_options.vertical_coordinate.enabled = False
        estimate_center_options.horizontal_coordinate.range = 100
        estimate_center_options.horizontal_coordinate.spacing = 10
        center_estimate = task.phase_projections.estimate_center_of_rotation()
        task.phase_projections.center_of_rotation = center_estimate.optimal_center_of_rotation

        # Run center estimation code over a smaller area with even higher precision
        estimate_center_options.vertical_coordinate.enabled = False
        estimate_center_options.horizontal_coordinate.range = 20
        estimate_center_options.horizontal_coordinate.spacing = 1
        center_estimate = task.phase_projections.estimate_center_of_rotation()
        task.phase_projections.center_of_rotation = center_estimate.optimal_center_of_rotation

<<<<<<< HEAD
        # Check/save the estimated center of rotation value
=======
        # Check/save the estiamted center of rotation value
>>>>>>> d599fa11
        ci_test_helper.save_or_compare_results(
            task.phase_projections.center_of_rotation, "estimated_center_of_rotation"
        )

        ### Generate preliminary volume ###
        pinned_data = gpu_utils.create_empty_pinned_array(
            task.phase_projections.data.shape, dtype=r_type
        )
        set_all_device_options(task.phase_projections.options, multi_gpu_device_options)
        task.phase_projections.options.reconstruct.astra.back_project_gpu_indices = gpu_list
        task.phase_projections.options.reconstruct.astra.forward_project_gpu_indices = gpu_list
        task.phase_projections.options.reconstruct
        task.phase_projections.laminogram.generate_laminogram(True, pinned_data)
        task.phase_projections.laminogram.plot_data()
        del pinned_data

        # Check/save the preliminary volume
        ci_test_helper.save_or_compare_results(
            task.phase_projections.laminogram.data[::s, ::s, ::s], "pre_pma_volume"
        )

        # save the task before starting projection matching alignment
        if ci_test_helper.options.update_tester_results:
            task.save_task(os.path.join(ci_test_helper.extra_results_folder, "pre_pma_task.h5"))
<<<<<<< HEAD
    else:
        task = load_task(os.path.join(ci_test_helper.extra_results_folder, "pre_pma_task.h5"))

    ### Projection-matching alignment ####
    # Define projection matching options
    pma_options = task.options.projection_matching
    pma_options.downsample = opts.DownsampleOptions(
        enabled=True, scale=32, use_gaussian_filter=True
    )
    pma_options.iterations = 300
    pma_options.high_pass_filter = 0.005
    pma_options.min_step_size = 0.01
    pma_options.step_relax = 0.1
    pma_options.reconstruct.astra.back_project_gpu_indices = gpu_list
    pma_options.reconstruct.astra.forward_project_gpu_indices = gpu_list
    pma_options.mask_shift_type = enums.ShiftType.FFT
    pma_options.keep_on_gpu = False
    set_all_device_options(pma_options, multi_gpu_device_options)

    # Run projection-matching alignment at successively higher resolutions
    scales = [32, 16, 8, 4, 2, 1]
    pma_shifts = {}
    for i, scale in enumerate(scales):
        pma_options.downsample.scale = scale
        if i == 0:
            task.get_projection_matching_shift()
        else:
            task.get_projection_matching_shift(initial_shift=pma_shifts[scales[i - 1]])
        pma_shifts[scale] = task.phase_projections.shift_manager.staged_shift * 1

=======
        if ci_test_helper.options.save_temp_files:
            task.save_task(os.path.join(ci_test_helper.extra_temp_results_folder, "pre_pma_task.h5"))
    else:
        task = load_task(os.path.join(ci_test_helper.extra_results_folder, "pre_pma_task.h5"))

    ### Projection-matching alignment ####
    # Define projection matching options
    pma_options = task.options.projection_matching
    pma_options.downsample = opts.DownsampleOptions(
        enabled=True, scale=32, use_gaussian_filter=True
    )
    pma_options.iterations = 300
    pma_options.high_pass_filter = 0.005
    pma_options.min_step_size = 0.01
    pma_options.step_relax = 0.1
    pma_options.reconstruct.astra.back_project_gpu_indices = gpu_list
    pma_options.reconstruct.astra.forward_project_gpu_indices = gpu_list
    pma_options.mask_shift_type = enums.ShiftType.FFT
    pma_options.keep_on_gpu = False
    set_all_device_options(pma_options, multi_gpu_device_options)

    # Run projection-matching alignment at successively higher resolutions
    scales = [32, 16, 8, 4, 2, 1]
    pma_shifts = {}
    for i, scale in enumerate(scales):
        pma_options.downsample.scale = scale
        if i == 0:
            task.get_projection_matching_shift()
        else:
            task.get_projection_matching_shift(initial_shift=pma_shifts[scales[i - 1]])
        pma_shifts[scale] = task.phase_projections.shift_manager.staged_shift * 1

>>>>>>> d599fa11
        # Check/save the resulting alignment shifts at each resolution
        ci_test_helper.save_or_compare_results(pma_shifts[scale], f"pma_shift_{scale}x")

    # Shift the projections by the projection-matching alignment shift
<<<<<<< HEAD
    task.phase_projections.apply_staged_shift()
=======
    print(multi_gpu_device_options)
    task.phase_projections.apply_staged_shift(multi_gpu_device_options)
>>>>>>> d599fa11

    # Save the fully aligned task
    if ci_test_helper.options.update_tester_results:
        task.save_task(os.path.join(ci_test_helper.extra_results_folder, "pma_aligned_task.h5"))
<<<<<<< HEAD

    # Check/save the fully aligned task for ci testing (note: this only saves a few parts of
    # the task, as opposed to task.save_task which saves the entire task so you can reload
    # it later)
    ci_test_helper.save_or_compare_results(task, "pma_aligned_task")

    ### Generate aligned volumes ###
    pinned_data = gpu_utils.create_empty_pinned_array(
        task.phase_projections.data.shape, dtype=r_type
    )
    task.phase_projections.laminogram.generate_laminogram(True, pinned_data)
    del pinned_data
    ci_test_helper.save_or_compare_results(
        task.phase_projections.laminogram.data[::s, ::s, ::s], "pma_aligned_volume"
=======
    if ci_test_helper.options.save_temp_files:
        task.save_task(os.path.join(ci_test_helper.extra_temp_results_folder, "pma_aligned_task.h5"))

    # Check/save the fully aligned task for ci testing (note: this only saves a few parts of
    # the task, as opposed to task.save_task which saves the entire task so you can reload
    # it later)
    ci_test_helper.save_or_compare_results(task, "pma_aligned_task")

    ### Generate aligned volumes ###
    pinned_data = gpu_utils.create_empty_pinned_array(
        task.phase_projections.data.shape, dtype=r_type
    )
    task.phase_projections.laminogram.generate_laminogram(True, pinned_data)
    del pinned_data
    ci_test_helper.save_or_compare_results(
        task.phase_projections.laminogram.data[::s, ::s, ::s], "pma_aligned_volume"
    )
    # Estimate optimal angles to rotate the volume by
    task.phase_projections.laminogram.get_optimal_rotation_of_reconstruction()
    ci_test_helper.save_or_compare_results(
        task.phase_projections.laminogram.optimal_rotation_angles,
        "tomogram_rotation_angles",
        atol=0.05,
        rtol=0.05,
    )

    # Rotate the volume
    task.phase_projections.laminogram.rotate_reconstruction()

    # save a tiff stack of the rotated reconstruction
    if ci_test_helper.options.update_tester_results:
        task.phase_projections.laminogram.save_as_tiff(
            os.path.join(ci_test_helper.extra_results_folder, "pma_aligned_rotated_volume.tiff"),
            min=-0.022,
            max=0.025,
        )

    # Check/save the aligned and rotated volume
    ci_test_helper.save_or_compare_results(
        task.phase_projections.laminogram.data[::s, ::s, ::s],
        "pma_aligned_rotated_volume",
>>>>>>> d599fa11
    )
    # Estimate optimal angles to rotate the volume by
    task.phase_projections.laminogram.get_optimal_rotation_of_reconstruction()
    ci_test_helper.save_or_compare_results(
        task.phase_projections.laminogram.optimal_rotation_angles,
        "tomogram_rotation_angles",
        atol=0.05,
        rtol=0.05,
    )

    # Rotate the volume
    task.phase_projections.laminogram.rotate_reconstruction()

<<<<<<< HEAD
    # save a tiff stack of the rotated reconstruction
    if ci_test_helper.options.update_tester_results:
        task.phase_projections.laminogram.save_as_tiff(
            os.path.join(ci_test_helper.extra_results_folder, "pma_aligned_rotated_volume.tiff"),
            min=-0.022,
            max=0.025,
        )

    # Check/save the aligned and rotated volume
    ci_test_helper.save_or_compare_results(
        task.phase_projections.laminogram.data[::s, ::s, ::s],
        "pma_aligned_rotated_volume",
    )


=======

>>>>>>> d599fa11
if __name__ == "__main__":
    parser = argparse.ArgumentParser()
    parser.add_argument(
        "--pma-only", action="store_true"
    )  # flag for specifying that you only want to test pma alignment
    parser.add_argument(
        "--update-results", action="store_true"
    )  # flag for specifying you want test results updated

    parser.add_argument("--save-temp-results", action="store_true")

    args = parser.parse_args()
    run_full_test_TP2(
        projection_matching_only=args.pma_only,
        update_tester_results=args.update_results,
        save_temp_files=args.save_temp_results,
    )<|MERGE_RESOLUTION|>--- conflicted
+++ resolved
@@ -3,10 +3,6 @@
 import multiprocessing as mp
 import cupy as cp
 
-<<<<<<< HEAD
-=======
-# import numpy as np
->>>>>>> d599fa11
 import matplotlib.pyplot as plt
 import llama
 from llama import options as opts
@@ -140,11 +136,7 @@
         # Check/save results after initial input processing
         ci_test_helper.save_or_compare_results(task, "input_processed_task")
 
-<<<<<<< HEAD
         ### Cross-correlation alignment ###
-=======
-        ### Cross-correlation alignmnet ###
->>>>>>> d599fa11
         width = 448
         task.options.cross_correlation = opts.CrossCorrelationOptions(
             iterations=10,
@@ -235,11 +227,7 @@
         center_estimate = task.phase_projections.estimate_center_of_rotation()
         task.phase_projections.center_of_rotation = center_estimate.optimal_center_of_rotation
 
-<<<<<<< HEAD
         # Check/save the estimated center of rotation value
-=======
-        # Check/save the estiamted center of rotation value
->>>>>>> d599fa11
         ci_test_helper.save_or_compare_results(
             task.phase_projections.center_of_rotation, "estimated_center_of_rotation"
         )
@@ -264,7 +252,8 @@
         # save the task before starting projection matching alignment
         if ci_test_helper.options.update_tester_results:
             task.save_task(os.path.join(ci_test_helper.extra_results_folder, "pre_pma_task.h5"))
-<<<<<<< HEAD
+        if ci_test_helper.options.save_temp_files:
+            task.save_task(os.path.join(ci_test_helper.extra_temp_results_folder, "pre_pma_task.h5"))
     else:
         task = load_task(os.path.join(ci_test_helper.extra_results_folder, "pre_pma_task.h5"))
 
@@ -295,70 +284,16 @@
             task.get_projection_matching_shift(initial_shift=pma_shifts[scales[i - 1]])
         pma_shifts[scale] = task.phase_projections.shift_manager.staged_shift * 1
 
-=======
-        if ci_test_helper.options.save_temp_files:
-            task.save_task(os.path.join(ci_test_helper.extra_temp_results_folder, "pre_pma_task.h5"))
-    else:
-        task = load_task(os.path.join(ci_test_helper.extra_results_folder, "pre_pma_task.h5"))
-
-    ### Projection-matching alignment ####
-    # Define projection matching options
-    pma_options = task.options.projection_matching
-    pma_options.downsample = opts.DownsampleOptions(
-        enabled=True, scale=32, use_gaussian_filter=True
-    )
-    pma_options.iterations = 300
-    pma_options.high_pass_filter = 0.005
-    pma_options.min_step_size = 0.01
-    pma_options.step_relax = 0.1
-    pma_options.reconstruct.astra.back_project_gpu_indices = gpu_list
-    pma_options.reconstruct.astra.forward_project_gpu_indices = gpu_list
-    pma_options.mask_shift_type = enums.ShiftType.FFT
-    pma_options.keep_on_gpu = False
-    set_all_device_options(pma_options, multi_gpu_device_options)
-
-    # Run projection-matching alignment at successively higher resolutions
-    scales = [32, 16, 8, 4, 2, 1]
-    pma_shifts = {}
-    for i, scale in enumerate(scales):
-        pma_options.downsample.scale = scale
-        if i == 0:
-            task.get_projection_matching_shift()
-        else:
-            task.get_projection_matching_shift(initial_shift=pma_shifts[scales[i - 1]])
-        pma_shifts[scale] = task.phase_projections.shift_manager.staged_shift * 1
-
->>>>>>> d599fa11
         # Check/save the resulting alignment shifts at each resolution
         ci_test_helper.save_or_compare_results(pma_shifts[scale], f"pma_shift_{scale}x")
 
     # Shift the projections by the projection-matching alignment shift
-<<<<<<< HEAD
-    task.phase_projections.apply_staged_shift()
-=======
     print(multi_gpu_device_options)
     task.phase_projections.apply_staged_shift(multi_gpu_device_options)
->>>>>>> d599fa11
 
     # Save the fully aligned task
     if ci_test_helper.options.update_tester_results:
         task.save_task(os.path.join(ci_test_helper.extra_results_folder, "pma_aligned_task.h5"))
-<<<<<<< HEAD
-
-    # Check/save the fully aligned task for ci testing (note: this only saves a few parts of
-    # the task, as opposed to task.save_task which saves the entire task so you can reload
-    # it later)
-    ci_test_helper.save_or_compare_results(task, "pma_aligned_task")
-
-    ### Generate aligned volumes ###
-    pinned_data = gpu_utils.create_empty_pinned_array(
-        task.phase_projections.data.shape, dtype=r_type
-    )
-    task.phase_projections.laminogram.generate_laminogram(True, pinned_data)
-    del pinned_data
-    ci_test_helper.save_or_compare_results(
-        task.phase_projections.laminogram.data[::s, ::s, ::s], "pma_aligned_volume"
-=======
     if ci_test_helper.options.save_temp_files:
         task.save_task(os.path.join(ci_test_helper.extra_temp_results_folder, "pma_aligned_task.h5"))
 
@@ -400,39 +335,9 @@
     ci_test_helper.save_or_compare_results(
         task.phase_projections.laminogram.data[::s, ::s, ::s],
         "pma_aligned_rotated_volume",
->>>>>>> d599fa11
-    )
-    # Estimate optimal angles to rotate the volume by
-    task.phase_projections.laminogram.get_optimal_rotation_of_reconstruction()
-    ci_test_helper.save_or_compare_results(
-        task.phase_projections.laminogram.optimal_rotation_angles,
-        "tomogram_rotation_angles",
-        atol=0.05,
-        rtol=0.05,
-    )
-
-    # Rotate the volume
-    task.phase_projections.laminogram.rotate_reconstruction()
-
-<<<<<<< HEAD
-    # save a tiff stack of the rotated reconstruction
-    if ci_test_helper.options.update_tester_results:
-        task.phase_projections.laminogram.save_as_tiff(
-            os.path.join(ci_test_helper.extra_results_folder, "pma_aligned_rotated_volume.tiff"),
-            min=-0.022,
-            max=0.025,
-        )
-
-    # Check/save the aligned and rotated volume
-    ci_test_helper.save_or_compare_results(
-        task.phase_projections.laminogram.data[::s, ::s, ::s],
-        "pma_aligned_rotated_volume",
-    )
-
-
-=======
-
->>>>>>> d599fa11
+    )
+
+
 if __name__ == "__main__":
     parser = argparse.ArgumentParser()
     parser.add_argument(
